--- conflicted
+++ resolved
@@ -19,10 +19,6 @@
 	npm run build --prefix ./web/lib
 
 web-relay:
-<<<<<<< HEAD
-	npm install --prefix ./web/relay
-=======
->>>>>>> f4d8a9ed
 	npm run build --prefix ./web/relay
 	npm run export --prefix ./web/relay
 
