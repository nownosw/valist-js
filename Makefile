SHELL=/bin/bash

all: install valist

bin:
	go build -ldflags "-s -w" ./cmd/valist

valist: web bin

install: install-lib install-relay

install-lib:
	npm install --prefix ./web/lib

install-relay:
	npm install --prefix ./web/relay

install-docs:
	pip install mkdocs mkdocs-material

dev-lib:
	npm run dev --prefix ./web/lib

dev-relay:
	npm run dev --prefix ./web/relay

dev-docs:
	mkdocs serve

dev:
	@make -j 2 dev-lib dev-relay

web-lib:
	npm run build --prefix ./web/lib

web-relay:
	npm run build --prefix ./web/relay
	npm run export --prefix ./web/relay

web: web-lib web-relay

lint-valist:
	golangci-lint run

lint-web-lib:
	npm run lint --prefix ./web/lib

lint-web-relay:
	npm run lint --prefix ./web/relay

lint: lint-valist lint-web-lib lint-web-relay

test-valist:
	go test ./...

test-web-lib:
	npm run test --prefix ./web/lib

test: test-valist test-web-lib

docs:
	mkdocs build
<<<<<<< HEAD

# runs local typescript compiler in watch mode
dev-lib:
	npm run dev --prefix ./web/lib

# runs local next server
dev-relay:
	npm run dev --prefix ./web/relay

# hot reload docs
dev-docs:
	mkdocs serve

# runs both dev servers in parallel, piping output to same shell
dev:
	@make -j 2 dev-lib dev-relay
=======
	npm run docs --prefix ./web/lib

.PHONY: web docs
>>>>>>> 26cfd3c8
<|MERGE_RESOLUTION|>--- conflicted
+++ resolved
@@ -60,7 +60,6 @@
 
 docs:
 	mkdocs build
-<<<<<<< HEAD
 
 # runs local typescript compiler in watch mode
 dev-lib:
@@ -77,8 +76,5 @@
 # runs both dev servers in parallel, piping output to same shell
 dev:
 	@make -j 2 dev-lib dev-relay
-=======
-	npm run docs --prefix ./web/lib
 
-.PHONY: web docs
->>>>>>> 26cfd3c8
+.PHONY: web docs