--- conflicted
+++ resolved
@@ -46,7 +46,7 @@
   const metaFile = fs.createReadStream(path.join(process.cwd(), meta as string));
 
   console.log('🪐 Preparing release on IPFS...');
-  const releaseObject = await valist.prepareRelease(config, releaseFiles, metaFile);
+  const releaseObject = await valist.prepareRelease(config.tag, releaseFiles, metaFile);
   console.log('📦 Release Object:', releaseObject);
 
   // cleanup generated tarball/build artifact
@@ -60,19 +60,11 @@
   //   const { transactionHash } = await valist.publishRelease(org, repo, releaseObject);
   //   const { signers } = await valist.getPendingReleaseVotes(org, repo, releaseObject);
 
-<<<<<<< HEAD
-  //   if (signers.length < threshold) {
-  //     console.log(`🗳 Voted to publish release ${org}/${repo}/${tag}: ${signers.length}/${threshold}`);
-  //   } else {
-  //     console.log(`✅ Approved release ${org}/${repo}/${tag}!`);
-  //   }
-=======
-    if (signers.length < threshold) {
-      console.log(`🗳  Voted to publish release ${org}/${repo}/${tag}: ${signers.length}/${threshold}`);
-    } else {
-      console.log(`✅ Approved release ${org}/${repo}/${tag}!`);
-    }
->>>>>>> 6cf1947f
+  // if (signers.length < threshold) {
+  //   console.log(`🗳  Voted to publish release ${org}/${repo}/${tag}: ${signers.length}/${threshold}`);
+  // } else {
+  //   console.log(`✅ Approved release ${org}/${repo}/${tag}!`);
+  // }
 
   //   console.log('📖 IPFS address of release:', `ipfs://${releaseObject.releaseCID}`);
   //   console.log('🔗 Transaction Hash:', transactionHash);
