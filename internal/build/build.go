--- conflicted
+++ resolved
@@ -11,31 +11,15 @@
 
 func Run(projectPath string, valistFile Config) ([]string, error) {
 	var artifactPaths []string
-<<<<<<< HEAD
-=======
-	var packageName string
-
-	dockerFilePath := filepath.Join(projectPath, "Dockerfile.repro")
-	valistFilePath := filepath.Join(projectPath, configYml)
-
-	// Load valist.yml
-	var valistFile Config
-	if err := valistFile.Load(valistFilePath); err != nil {
-		return nil, err
-	}
-
 	if valistFile.Org == "" || valistFile.Repo == "" || valistFile.Tag == "" {
 		return nil, errors.New("Org, Repo & Tag required in valist config")
 	}
 
-	buildCommand := valistFile.Build
 	buildImageName := fmt.Sprintf("%s-%s-%s",
 		strings.ToLower(valistFile.Org),
 		strings.ToLower(valistFile.Repo),
 		strings.ToLower(valistFile.Tag),
 	)
-	outPath := valistFile.Out
->>>>>>> 84a58bb8
 
 	// If projectType is npm, run npm pack and set out to .tgz
 	if valistFile.Type == "npm" {
@@ -79,11 +63,7 @@
 	}
 
 	// Export the build from the build image
-<<<<<<< HEAD
-	if err := Export("valist-build", projectPath, valistFile.Out); err != nil {
-=======
-	if err := Export(buildImageName, projectPath, outPath); err != nil {
->>>>>>> 84a58bb8
+	if err := Export(buildImageName, projectPath, valistFile.Out); err != nil {
 		return nil, err
 	}
 	
