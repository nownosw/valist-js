--- conflicted
+++ resolved
@@ -37,32 +37,8 @@
 		Name:  "daemon",
 		Usage: "Runs a relay node",
 		Action: func(c *cli.Context) error {
-<<<<<<< HEAD
-			home, err := os.UserHomeDir()
-			if err != nil {
-				return err
-			}
-
-			cfg := config.NewConfig(home)
-			if err := cfg.Load(); err != nil {
-				return err
-			}
-
-			var account accounts.Account
-			if c.IsSet("account") {
-				account.Address = common.HexToAddress(c.String("account"))
-			} else {
-				account.Address = cfg.Accounts.Default
-			}
-
-			client, err := core.NewClient(c.Context, cfg, account, c.String("passphrase"))
-			if err != nil {
-				return err
-			}
-=======
 			config := c.Context.Value(core.ConfigKey).(*config.Config)
 			client := c.Context.Value(core.ClientKey).(*client.Client)
->>>>>>> ca490e14
 
 			fmt.Println(banner)
 			fmt.Println("API server running on", config.HTTP.ApiAddr)
