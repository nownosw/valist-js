package command

import (
	"context"
	"fmt"
	"os"
	"os/signal"
	"syscall"
	"time"

	"github.com/ethereum/go-ethereum/accounts"
	"github.com/ethereum/go-ethereum/common"
	"github.com/urfave/cli/v2"

	"github.com/valist-io/registry/internal/config"
	"github.com/valist-io/registry/internal/core/client"
	"github.com/valist-io/registry/internal/http"
	"github.com/valist-io/registry/internal/signer"
	"github.com/valist-io/registry/web"
)

const banner = `

@@@  @@@   @@@@@@   @@@       @@@   @@@@@@   @@@@@@@
@@@  @@@  @@@@@@@@  @@@       @@@  @@@@@@@   @@@@@@@
@@!  @@@  @@!  @@@  @@!       @@!  !@@         @@!
!@!  @!@  !@!  @!@  !@!       !@!  !@!         !@!
@!@  !@!  @!@!@!@!  @!!       !!@  !!@@!!      @!!
!@!  !!!  !!!@!!!!  !!!       !!!   !!@!!!     !!!
:!:  !!:  !!:  !!!  !!:       !!:       !:!    !!:
 ::!!:!   :!:  !:!   :!:      :!:      !:!     :!:
  ::::    ::   :::   :: ::::   ::  :::: ::      ::
   :       :   : :  : :: : :  :    :: : :       :

`

func NewDaemonCommand() *cli.Command {
	return &cli.Command{
		Name:  "daemon",
		Usage: "Runs a relay node",
		Flags: []cli.Flag{
			&cli.StringFlag{
				Name:  "account",
				Value: "default",
				Usage: "Account to authenticate with",
			},
		},
		Action: func(c *cli.Context) error {
			home, err := os.UserHomeDir()
			if err != nil {
				return err
			}

			cfg, err := config.Load(home)
			if err != nil {
				return err
			}

			listener, _, err := signer.StartIPCEndpoint(cfg)
			if err != nil {
				return err
			}
			defer listener.Close()

			var account accounts.Account
			if c.IsSet("account") {
				account.Address = common.HexToAddress(c.String("account"))
			} else {
				account.Address = cfg.Accounts.Default
			}

			client, err := client.NewClient(c.Context, cfg, account)
			if err != nil {
				return err
			}
<<<<<<< HEAD

			fmt.Println(banner)
			fmt.Println("Api server running on", cfg.HTTP.ApiAddr)
			fmt.Println("Web server running on", cfg.HTTP.WebAddr)

			apiServer := http.NewServer(client, cfg.HTTP.ApiAddr)
			webServer := web.NewServer(cfg.HTTP.WebAddr)

			go webServer.ListenAndServe() //nolint:errcheck
			go apiServer.ListenAndServe() //nolint:errcheck
=======
			defer client.Close()

			fmt.Println(banner)
			server := http.NewServer(client, bindAddr)
			fmt.Println("Server running on", bindAddr)
			go server.ListenAndServe() //nolint:errcheck
>>>>>>> 1968cf8d

			quit := make(chan os.Signal, 1)
			signal.Notify(quit, os.Interrupt, syscall.SIGINT, syscall.SIGTERM)

			<-quit
			fmt.Println("Shutting down")

			ctx, cancel := context.WithTimeout(c.Context, 30*time.Second)
			defer cancel()

			apiServer.Shutdown(ctx)
			webServer.Shutdown(ctx)

			return nil
		},
	}
}<|MERGE_RESOLUTION|>--- conflicted
+++ resolved
@@ -15,7 +15,6 @@
 	"github.com/valist-io/registry/internal/config"
 	"github.com/valist-io/registry/internal/core/client"
 	"github.com/valist-io/registry/internal/http"
-	"github.com/valist-io/registry/internal/signer"
 	"github.com/valist-io/registry/web"
 )
 
@@ -56,12 +55,6 @@
 				return err
 			}
 
-			listener, _, err := signer.StartIPCEndpoint(cfg)
-			if err != nil {
-				return err
-			}
-			defer listener.Close()
-
 			var account accounts.Account
 			if c.IsSet("account") {
 				account.Address = common.HexToAddress(c.String("account"))
@@ -73,8 +66,8 @@
 			if err != nil {
 				return err
 			}
-<<<<<<< HEAD
-
+			defer client.Close()
+			
 			fmt.Println(banner)
 			fmt.Println("Api server running on", cfg.HTTP.ApiAddr)
 			fmt.Println("Web server running on", cfg.HTTP.WebAddr)
@@ -84,14 +77,6 @@
 
 			go webServer.ListenAndServe() //nolint:errcheck
 			go apiServer.ListenAndServe() //nolint:errcheck
-=======
-			defer client.Close()
-
-			fmt.Println(banner)
-			server := http.NewServer(client, bindAddr)
-			fmt.Println("Server running on", bindAddr)
-			go server.ListenAndServe() //nolint:errcheck
->>>>>>> 1968cf8d
 
 			quit := make(chan os.Signal, 1)
 			signal.Notify(quit, os.Interrupt, syscall.SIGINT, syscall.SIGTERM)
