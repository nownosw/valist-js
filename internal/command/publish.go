--- conflicted
+++ resolved
@@ -9,7 +9,6 @@
 	"path/filepath"
 	"strings"
 
-	"github.com/pkg/errors"
 	"github.com/urfave/cli/v2"
 	"golang.org/x/mod/modfile"
 
@@ -99,7 +98,6 @@
 				return err
 			}
 
-<<<<<<< HEAD
 			if valistFile.Type == "npm" {
 				fmt.Println("Please publish npm packages using the `npm publish --registry=` command.")
 			} else {
@@ -123,15 +121,6 @@
 				for _, url := range modFile.Require {
 					dependencies = append(dependencies, url.Mod.String())
 				}
-=======
-			if res.Release != nil {
-				return errors.Errorf("Release %s already exists", res.ReleaseTag)
-			}
-
-			_, err = build.Run(cwd, valistFile)
-			if err != nil {
-				return err
->>>>>>> 1862beb9
 			}
 
 			var readme string
