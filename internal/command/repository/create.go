--- conflicted
+++ resolved
@@ -27,20 +27,7 @@
 				return fmt.Errorf("Repository already exists")
 			}
 
-<<<<<<< HEAD
-			client, err := core.NewClient(c.Context, cfg, account, c.String("passphrase"))
-			if err != nil {
-				return err
-			}
-
-			orgName := c.Args().Get(0)
-			repoName := c.Args().Get(1)
-
-			orgID, err := client.GetOrganizationID(c.Context, orgName)
-			if err != nil {
-=======
 			if err != types.ErrRepositoryNotExist {
->>>>>>> ca490e14
 				return err
 			}
 
