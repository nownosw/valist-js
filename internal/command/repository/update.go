package repository

import (
	"fmt"

	"github.com/urfave/cli/v2"

	"github.com/valist-io/valist/internal/core"
	"github.com/valist-io/valist/internal/core/client"
	"github.com/valist-io/valist/internal/prompt"
)

func NewUpdateCommand() *cli.Command {
	return &cli.Command{
		Name:      "update",
		Usage:     "Update repository metadata",
		ArgsUsage: "[repo-path]",
		Action: func(c *cli.Context) error {
			if c.NArg() != 1 {
				cli.ShowSubcommandHelpAndExit(c, 1)
			}

			client := c.Context.Value(core.ClientKey).(*client.Client)
			res, err := client.ResolvePath(c.Context, c.Args().Get(0))
			if err != nil {
				return err
			}

<<<<<<< HEAD
			cfg := config.NewConfig(home)
			if err := cfg.Load(); err != nil {
				return err
			}

			var account accounts.Account
			if c.IsSet("account") {
				account.Address = common.HexToAddress(c.String("account"))
			} else {
				account.Address = cfg.Accounts.Default
			}

			client, err := core.NewClient(c.Context, cfg, account, c.String("passphrase"))
			if err != nil {
				return err
			}

			orgName := c.Args().Get(0)
			repoName := c.Args().Get(1)

			orgID, err := client.GetOrganizationID(c.Context, orgName)
			if err != nil {
				return err
			}

			repo, err := client.GetRepository(c.Context, orgID, repoName)
			if err != nil {
				return err
			}

			meta, err := client.GetRepositoryMeta(c.Context, repo.MetaCID)
=======
			meta, err := client.GetRepositoryMeta(c.Context, res.Repository.MetaCID)
>>>>>>> ca490e14
			if err != nil {
				return err
			}

			name, err := prompt.RepositoryName(meta.Name).Run()
			if err != nil {
				return err
			}

			desc, err := prompt.RepositoryDescription(meta.Description).Run()
			if err != nil {
				return err
			}

			homepage, err := prompt.RepositoryHomepage(meta.Homepage).Run()
			if err != nil {
				return err
			}

			url, err := prompt.RepositoryURL(meta.Repository).Run()
			if err != nil {
				return err
			}

			meta.Name = name
			meta.Description = desc
			meta.Homepage = homepage
			meta.Repository = url

			_, err = client.SetRepositoryMeta(c.Context, res.OrgID, res.RepoName, meta)
			if err != nil {
				return err
			}

			fmt.Println("Repository updated!")
			return nil
		},
	}
}<|MERGE_RESOLUTION|>--- conflicted
+++ resolved
@@ -26,41 +26,7 @@
 				return err
 			}
 
-<<<<<<< HEAD
-			cfg := config.NewConfig(home)
-			if err := cfg.Load(); err != nil {
-				return err
-			}
-
-			var account accounts.Account
-			if c.IsSet("account") {
-				account.Address = common.HexToAddress(c.String("account"))
-			} else {
-				account.Address = cfg.Accounts.Default
-			}
-
-			client, err := core.NewClient(c.Context, cfg, account, c.String("passphrase"))
-			if err != nil {
-				return err
-			}
-
-			orgName := c.Args().Get(0)
-			repoName := c.Args().Get(1)
-
-			orgID, err := client.GetOrganizationID(c.Context, orgName)
-			if err != nil {
-				return err
-			}
-
-			repo, err := client.GetRepository(c.Context, orgID, repoName)
-			if err != nil {
-				return err
-			}
-
-			meta, err := client.GetRepositoryMeta(c.Context, repo.MetaCID)
-=======
 			meta, err := client.GetRepositoryMeta(c.Context, res.Repository.MetaCID)
->>>>>>> ca490e14
 			if err != nil {
 				return err
 			}
