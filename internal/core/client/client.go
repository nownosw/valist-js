package client

import (
	"fmt"
	"math/big"

	"github.com/ethereum/go-ethereum/accounts/abi/bind"
	"github.com/ethereum/go-ethereum/common"
	"github.com/ethereum/go-ethereum/core/types"
	"github.com/ethereum/go-ethereum/crypto"

	"github.com/valist-io/gasless"
	"github.com/valist-io/valist/internal/contract/registry"
	"github.com/valist-io/valist/internal/contract/valist"
	"github.com/valist-io/valist/internal/signer"
	"github.com/valist-io/valist/internal/storage"
)

var (
	emptyHash  = common.HexToHash("0x0")
	ORG_ADMIN  = crypto.Keccak256Hash([]byte("ORG_ADMIN_ROLE"))
	REPO_DEV   = crypto.Keccak256Hash([]byte("REPO_DEV_ROLE"))
	ADD_KEY    = crypto.Keccak256Hash([]byte("ADD_KEY_OPERATION"))
	REVOKE_KEY = crypto.Keccak256Hash([]byte("REVOKE_KEY_OPERATION"))
	ROTATE_KEY = crypto.Keccak256Hash([]byte("ROTATE_KEY_OPERATION"))
)

// TransactorAPI defines functions to abstract blockchain transactions.
// TODO: Maybe this can return []*types.Log instead of *types.Transaction and handle waiting and log parsing?
type TransactorAPI interface {
	CreateOrganizationTx(*gasless.TransactOpts, string) (*types.Transaction, error)
	LinkOrganizationNameTx(*gasless.TransactOpts, common.Hash, string) (*types.Transaction, error)
	CreateRepositoryTx(*gasless.TransactOpts, common.Hash, string, string) (*types.Transaction, error)
	VoteKeyTx(*gasless.TransactOpts, common.Hash, string, common.Hash, common.Address) (*types.Transaction, error)
	VoteReleaseTx(*gasless.TransactOpts, common.Hash, string, string, string, string) (*types.Transaction, error)
	SetOrganizationMetaTx(*gasless.TransactOpts, common.Hash, string) (*types.Transaction, error)
	SetRepositoryMetaTx(*gasless.TransactOpts, common.Hash, string, string) (*types.Transaction, error)
	VoteOrganizationThresholdTx(*gasless.TransactOpts, common.Hash, *big.Int) (*types.Transaction, error)
	VoteRepositoryThresholdTx(*gasless.TransactOpts, common.Hash, string, *big.Int) (*types.Transaction, error)
}

// Options is used to set client options.
type Options struct {
	Storage  storage.Provider
<<<<<<< HEAD
	Database *badger.DB
=======
>>>>>>> 8a9ffd8a
	Ethereum bind.DeployBackend

	Valist   *valist.Valist
	Registry *registry.ValistRegistry

	Signer     *signer.Signer
	Transactor TransactorAPI
}

// Client is a Valist SDK client.
type Client struct {
	eth     bind.DeployBackend
	storage storage.Provider

	valist   *valist.Valist
	registry *registry.ValistRegistry

	signer     *signer.Signer
	transactor TransactorAPI

	orgs map[string]common.Hash
}

// NewClient create a client from the given options.
func NewClient(opts Options) (*Client, error) {
	if opts.Ethereum == nil {
		return nil, fmt.Errorf("ethereum client is required")
	}

	if opts.Storage == nil {
		return nil, fmt.Errorf("storage is required")
	}

	if opts.Valist == nil {
		return nil, fmt.Errorf("valist contract is required")
	}

	if opts.Registry == nil {
		return nil, fmt.Errorf("registry contract is required")
	}

	if opts.Transactor == nil {
		return nil, fmt.Errorf("transactor is required")
	}

	if opts.Signer == nil {
		return nil, fmt.Errorf("signer is required")
	}

	return &Client{
		eth:        opts.Ethereum,
		storage:    opts.Storage,
		valist:     opts.Valist,
		registry:   opts.Registry,
		signer:     opts.Signer,
		transactor: opts.Transactor,
		orgs:       make(map[string]common.Hash),
	}, nil
}

func (client *Client) Storage() storage.Provider {
	return client.storage
}

func (client *Client) Signer() *signer.Signer {
	return client.signer
}

func (client *Client) Close() error {
	return nil
}<|MERGE_RESOLUTION|>--- conflicted
+++ resolved
@@ -42,10 +42,6 @@
 // Options is used to set client options.
 type Options struct {
 	Storage  storage.Provider
-<<<<<<< HEAD
-	Database *badger.DB
-=======
->>>>>>> 8a9ffd8a
 	Ethereum bind.DeployBackend
 
 	Valist   *valist.Valist
