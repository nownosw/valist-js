--- conflicted
+++ resolved
@@ -14,13 +14,10 @@
 	rootDir     = ".valist"
 	configFile  = "config"
 	keystoreDir = "keystore"
-<<<<<<< HEAD
 	storageDir  = "storage"
-=======
 	databaseDir = "database"
 	scryptN     = keystore.StandardScryptN
 	scryptP     = keystore.StandardScryptP
->>>>>>> 0b4b520c
 )
 
 type Ethereum struct {
@@ -119,18 +116,13 @@
 
 // KeyStore returns the config keystore.
 func (c *Config) KeyStore() *keystore.KeyStore {
-<<<<<<< HEAD
-	path := filepath.Join(c.rootPath, keystoreDir)
-	return keystore.NewKeyStore(path, keystore.StandardScryptN, keystore.StandardScryptP)
-}
-
-func (c *Config) StoragePath() string {
-	return filepath.Join(c.rootPath, storageDir)
-=======
 	return keystore.NewKeyStore(filepath.Join(c.rootPath, keystoreDir), scryptN, scryptP)
 }
 
 func (c *Config) Database() (*badger.DB, error) {
 	return badger.Open(badger.DefaultOptions(filepath.Join(c.rootPath, databaseDir)))
->>>>>>> 0b4b520c
+}
+
+func (c *Config) StoragePath() string {
+	return filepath.Join(c.rootPath, storageDir)
 }