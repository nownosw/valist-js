package config

import (
	"encoding/json"
	"os"
	"path/filepath"

	"github.com/dgraph-io/badger/v3"
	"github.com/ethereum/go-ethereum/accounts/keystore"
	"github.com/ethereum/go-ethereum/common"
)

const (
	rootDir     = ".valist"
	installDir  = "bin"
	configFile  = "config"
	keystoreDir = "keystore"
	databaseDir = "database"
	scryptN     = keystore.StandardScryptN
	scryptP     = keystore.StandardScryptP
)

type Ethereum struct {
	// BiconomyApiKey is the mexa public api key.
	BiconomyApiKey string `json:"biconomy_api_key"`
	// Contracts is a mapping of contract addresses.
	Contracts map[string]common.Address `json:"contracts"`
	// MetaTx enables meta transactions.
	MetaTx bool `json:"meta_tx"`
	// RPC is the ethereum rpc address.
	RPC string `json:"rpc"`
}

type IPFS struct {
	// API is the IPFS api address.
	API string `json:"api"`
	// Peers is a mapping of peer addresses to connect to.
	Peers []string `json:"peers"`
}

type Accounts struct {
	// Pinned is a list of all accounts.
	Pinned []common.Address `json:"pinned,omitempty"`
	// Default is the default account.
	Default common.Address `json:"default,omitempty"`
}

type HTTP struct {
	// ApiAddr is the api server address to use
	ApiAddr string `json:"api_address"`
	// WebAddr is the static web server address to use
	WebAddr string `json:"web_address"`
}

type Config struct {
	rootPath string
	Accounts Accounts `json:"accounts"`
	Ethereum Ethereum `json:"ethereum"`
	IPFS     IPFS     `json:"ipfs"`
	HTTP     HTTP     `json:"http"`
}

// NewConfig returns a config with default settings.
func NewConfig(rootPath string) *Config {
	return &Config{
		filepath.Join(rootPath, rootDir),
		Accounts{},
		Ethereum{
			BiconomyApiKey: "qLW9TRUjQ.f77d2f86-c76a-4b9c-b1ee-0453d0ead878",
			Contracts: map[string]common.Address{
				"valist":   common.HexToAddress("0xA7E4124aDBBc50CF402e4Cad47de906a14daa0f6"),
				"registry": common.HexToAddress("0x2Be6D782dBA2C52Cd0a41c6052e914dCaBcCD78e"),
			},
			MetaTx: true,
			RPC:    "https://rpc.valist.io",
		},
		IPFS{
			API: "https://pin.valist.io",
			Peers: []string{
				"/dnsaddr/gateway.valist.io/p2p/QmasbWJE9C7PVFVj1CVQLX617CrDQijCxMv6ajkRfaTi98",
			},
		},
		HTTP{
			ApiAddr: "localhost:9000",
			WebAddr: "localhost:9001",
		},
	}
}

// Initialize creates a config with default settings if one does not exist.
func Initialize(path string) error {
	rootPath := filepath.Join(path, rootDir)
	confPath := filepath.Join(rootPath, configFile)

	_, err := os.Stat(confPath)
	if err == nil || !os.IsNotExist(err) {
		return err
	}

	if err := os.MkdirAll(rootPath, 0755); err != nil {
		return err
	}

	return NewConfig(path).Save()
}

// Load loads the config from the root path.
func (c *Config) Load() error {
	path := filepath.Join(c.rootPath, configFile)

	data, err := os.ReadFile(path)
	if err != nil {
		return err
	}

	return json.Unmarshal(data, c)
}

// Save writes the config to the root path.
func (c *Config) Save() error {
	path := filepath.Join(c.rootPath, configFile)

	data, err := json.MarshalIndent(c, "", "\t")
	if err != nil {
		return err
	}

	return os.WriteFile(path, data, 0666)
}

// KeyStore returns the config keystore.
func (c *Config) KeyStore() *keystore.KeyStore {
<<<<<<< HEAD
	return keystore.NewKeyStore(filepath.Join(c.rootPath, keystoreDir), scryptN, scryptP)
}

func (c *Config) Database() (*badger.DB, error) {
	return badger.Open(badger.DefaultOptions(filepath.Join(c.rootPath, databaseDir)))
=======
	path := filepath.Join(c.rootPath, keystoreDir)
	return keystore.NewKeyStore(path, keystore.StandardScryptN, keystore.StandardScryptP)
}

// InstallPath returns the path to install binaries.
func (c *Config) InstallPath() string {
	return filepath.Join(c.rootPath, installDir)
>>>>>>> ee57dcf8
}<|MERGE_RESOLUTION|>--- conflicted
+++ resolved
@@ -130,19 +130,14 @@
 
 // KeyStore returns the config keystore.
 func (c *Config) KeyStore() *keystore.KeyStore {
-<<<<<<< HEAD
 	return keystore.NewKeyStore(filepath.Join(c.rootPath, keystoreDir), scryptN, scryptP)
 }
 
 func (c *Config) Database() (*badger.DB, error) {
 	return badger.Open(badger.DefaultOptions(filepath.Join(c.rootPath, databaseDir)))
-=======
-	path := filepath.Join(c.rootPath, keystoreDir)
-	return keystore.NewKeyStore(path, keystore.StandardScryptN, keystore.StandardScryptP)
 }
 
 // InstallPath returns the path to install binaries.
 func (c *Config) InstallPath() string {
 	return filepath.Join(c.rootPath, installDir)
->>>>>>> ee57dcf8
 }