--- conflicted
+++ resolved
@@ -3,11 +3,8 @@
 import (
 	"context"
 	"math/big"
-<<<<<<< HEAD
 	"os"
 	"path/filepath"
-=======
->>>>>>> 15f37d71
 
 	"github.com/ethereum/go-ethereum/accounts/abi/bind/backends"
 	"github.com/ethereum/go-ethereum/accounts/keystore"
@@ -42,7 +39,6 @@
 
 	keystoreDir := filepath.Join(tmp, "keystore")
 	storageDir := filepath.Join(tmp, "storage")
-	databaseDir := filepath.Join(tmp, "database")
 
 	kstore := keystore.NewKeyStore(keystoreDir, veryLightScryptN, veryLightScryptP)
 	galloc := make(core.GenesisAlloc)
@@ -102,20 +98,9 @@
 		return nil, err
 	}
 
-<<<<<<< HEAD
-	db, err := badger.Open(badger.DefaultOptions(databaseDir))
-	if err != nil {
-		return nil, err
-	}
-
-	return client.NewClient(client.Options{
-		Database:   db,
-		Storage:    ipfs,
-=======
 	return client.NewClient(client.Options{
 		Database:   memory.NewDatabase(),
-		Storage:    ipfs.NewStorage(ipfsapi),
->>>>>>> 15f37d71
+		Storage:    ipfs,
 		Ethereum:   backend,
 		Valist:     valist,
 		Registry:   registry,
