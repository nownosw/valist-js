--- conflicted
+++ resolved
@@ -65,11 +65,6 @@
 	Signer() *signer.Signer
 	// Storage returns the storage provider.
 	Storage() storage.Provider
-<<<<<<< HEAD
-	// Database returns the local database.
-	Database() *badger.DB
-=======
->>>>>>> 8a9ffd8a
 }
 
 type OrganizationAPI interface {
