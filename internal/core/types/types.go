package types

import (
	"context"
	"errors"
	"math/big"

	"github.com/ethereum/go-ethereum/common"
<<<<<<< HEAD
	"github.com/ethereum/go-ethereum/core/types"
	cid "github.com/ipfs/go-cid"
	files "github.com/ipfs/go-ipfs-files"
=======
>>>>>>> ed78e94a
	"github.com/valist-io/registry/internal/contract/registry"
	"github.com/valist-io/registry/internal/contract/valist"
	"github.com/valist-io/registry/internal/storage"
)

const (
	ProjectTypeBinary = "binary"
	ProjectTypeNode   = "node"
	ProjectTypeNPM    = "npm"
	ProjectTypeGo     = "go"
	ProjectTypeRust   = "rust"
	ProjectTypePython = "python"
	ProjectTypeDocker = "docker"
	ProjectTypeCPP    = "c++"
	ProjectTypeStatic = "static"
)

var ProjectTypes = []string{
	ProjectTypeBinary,
	ProjectTypeNode,
	ProjectTypeNPM,
	ProjectTypeGo,
	ProjectTypeRust,
	ProjectTypePython,
	ProjectTypeDocker,
	ProjectTypeCPP,
	ProjectTypeStatic,
}

var (
	ErrOrganizationNotExist = errors.New("Organization does not exist")
	ErrRepositoryNotExist   = errors.New("Repository does not exist")
	ErrReleaseNotExist      = errors.New("Release does not exist")
)

// CoreAPI defines the high-level interface for Valist.
type CoreAPI interface {
	OrganizationAPI
	RegistryAPI
	ReleaseAPI
	RepositoryAPI
<<<<<<< HEAD
	StorageAPI
	ResolverAPI
=======
>>>>>>> ed78e94a
	Close()
	Storage() storage.Storage
}

type OrganizationAPI interface {
	GetOrganization(context.Context, common.Hash) (*Organization, error)
	GetOrganizationMeta(context.Context, string) (*OrganizationMeta, error)
	CreateOrganization(context.Context, *OrganizationMeta) (*valist.ValistOrgCreated, error)
	VoteOrganizationThreshold(context.Context, common.Hash, *big.Int) (*valist.ValistVoteThresholdEvent, error)
}

type RegistryAPI interface {
	GetOrganizationID(context.Context, string) (common.Hash, error)
	LinkOrganizationName(context.Context, common.Hash, string) (*registry.ValistRegistryMappingEvent, error)
}

type ReleaseAPI interface {
	GetRelease(context.Context, common.Hash, string, string) (*Release, error)
	GetLatestRelease(context.Context, common.Hash, string) (*Release, error)
	ListReleaseTags(common.Hash, string, *big.Int, *big.Int) ReleaseTagIterator
	ListReleases(common.Hash, string, *big.Int, *big.Int) ReleaseIterator
	VoteRelease(context.Context, common.Hash, string, *Release) (*valist.ValistVoteReleaseEvent, error)
}

type RepositoryAPI interface {
	GetRepository(context.Context, common.Hash, string) (*Repository, error)
	GetRepositoryMeta(context.Context, string) (*RepositoryMeta, error)
	CreateRepository(context.Context, common.Hash, string, *RepositoryMeta) (*valist.ValistRepoCreated, error)
	SetRepositoryMeta(context.Context, common.Hash, string, *RepositoryMeta) (*valist.ValistMetaUpdate, error)
	VoteRepositoryThreshold(context.Context, common.Hash, string, *big.Int) (*valist.ValistVoteThresholdEvent, error)
}

type ReleaseTagIterator interface {
	Next(context.Context) (string, error)
}

type ReleaseIterator interface {
	Next(context.Context) (*Release, error)
	ForEach(context.Context, func(*Release)) error
}

<<<<<<< HEAD
type StorageAPI interface {
	GetFile(context.Context, cid.Cid) (files.File, error)
	// ReadFile returns the contents of the file with the given CID.
	ReadFile(context.Context, cid.Cid) ([]byte, error)
	// WriteFile writes the given file contents and returns its CID.
	WriteFile(context.Context, []byte) (cid.Cid, error)
	// WriteFilePath writes the contents of the given file path and returns its CID.
	WriteFilePath(context.Context, string) (cid.Cid, error)
	// WriteDirEntries writes the given list of files into a directory and returns its CID.
	WriteDirEntries(context.Context, string, []string) (cid.Cid, error)
}

type ResolverAPI interface {
	// ResolvePath resolves the organization, repository, release, and node from the given path.
	ResolvePath(context.Context, string) (*ResolvedPath, error)
}

=======
>>>>>>> ed78e94a
type Organization struct {
	ID            common.Hash
	Threshold     *big.Int
	ThresholdDate *big.Int
	MetaCID       string
}

type OrganizationMeta struct {
	Name        string `json:"name"`
	Description string `json:"description"`
}

type LinkOrgNameResult struct {
	OrgID common.Hash
	Name  string
	Err   error
}

type Release struct {
	Tag        string
	ReleaseCID string
	MetaCID    string
	Signers    []common.Address
}

type Repository struct {
	Name          string
	OrgID         common.Hash
	Threshold     *big.Int
	ThresholdDate *big.Int
	MetaCID       string
}

type RepositoryMeta struct {
	Name        string `json:"name"`
	Description string `json:"description"`
	ProjectType string `json:"projectType"`
	Homepage    string `json:"homepage"`
	Repository  string `json:"repository"`
}

type ResolvedPath struct {
	Organization *Organization
	Repository   *Repository
	Release      *Release
	File         files.Node
}<|MERGE_RESOLUTION|>--- conflicted
+++ resolved
@@ -3,15 +3,10 @@
 import (
 	"context"
 	"errors"
+	"io/fs"
 	"math/big"
 
 	"github.com/ethereum/go-ethereum/common"
-<<<<<<< HEAD
-	"github.com/ethereum/go-ethereum/core/types"
-	cid "github.com/ipfs/go-cid"
-	files "github.com/ipfs/go-ipfs-files"
-=======
->>>>>>> ed78e94a
 	"github.com/valist-io/registry/internal/contract/registry"
 	"github.com/valist-io/registry/internal/contract/valist"
 	"github.com/valist-io/registry/internal/storage"
@@ -53,13 +48,12 @@
 	RegistryAPI
 	ReleaseAPI
 	RepositoryAPI
-<<<<<<< HEAD
-	StorageAPI
-	ResolverAPI
-=======
->>>>>>> ed78e94a
+	// ResolvePath resolves the organization, repository, release, and node from the given path.
+	ResolvePath(context.Context, string) (*ResolvedPath, error)
+	// Storage returns the underlying storage implementation.
+	Storage() storage.Storage
+	// Close releases resources.
 	Close()
-	Storage() storage.Storage
 }
 
 type OrganizationAPI interface {
@@ -99,26 +93,6 @@
 	ForEach(context.Context, func(*Release)) error
 }
 
-<<<<<<< HEAD
-type StorageAPI interface {
-	GetFile(context.Context, cid.Cid) (files.File, error)
-	// ReadFile returns the contents of the file with the given CID.
-	ReadFile(context.Context, cid.Cid) ([]byte, error)
-	// WriteFile writes the given file contents and returns its CID.
-	WriteFile(context.Context, []byte) (cid.Cid, error)
-	// WriteFilePath writes the contents of the given file path and returns its CID.
-	WriteFilePath(context.Context, string) (cid.Cid, error)
-	// WriteDirEntries writes the given list of files into a directory and returns its CID.
-	WriteDirEntries(context.Context, string, []string) (cid.Cid, error)
-}
-
-type ResolverAPI interface {
-	// ResolvePath resolves the organization, repository, release, and node from the given path.
-	ResolvePath(context.Context, string) (*ResolvedPath, error)
-}
-
-=======
->>>>>>> ed78e94a
 type Organization struct {
 	ID            common.Hash
 	Threshold     *big.Int
@@ -164,5 +138,5 @@
 	Organization *Organization
 	Repository   *Repository
 	Release      *Release
-	File         files.Node
+	File         fs.File
 }