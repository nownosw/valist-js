package impl

import (
	"context"
<<<<<<< HEAD
	"errors"
=======
	"fmt"
>>>>>>> 02b944dd
	"math/big"

	"github.com/ethereum/go-ethereum/accounts"
	"github.com/ethereum/go-ethereum/accounts/abi/bind"
	"github.com/ethereum/go-ethereum/accounts/external"
	"github.com/ethereum/go-ethereum/common"
	"github.com/ethereum/go-ethereum/ethclient"
	httpapi "github.com/ipfs/go-ipfs-http-client"
	coreiface "github.com/ipfs/interface-go-ipfs-core"
	"github.com/libp2p/go-libp2p-core/peer"
	ma "github.com/multiformats/go-multiaddr"

	"github.com/valist-io/registry/internal/config"
	"github.com/valist-io/registry/internal/contract"
	"github.com/valist-io/registry/internal/contract/metatx"
	"github.com/valist-io/registry/internal/contract/registry"
	"github.com/valist-io/registry/internal/contract/valist"
	"github.com/valist-io/registry/internal/core"
)

var _ core.CoreAPI = (*Client)(nil)

var (
	emptyHash    = common.HexToHash("0x0")
	emptyAddress = common.HexToAddress("0x0")
)

<<<<<<< HEAD
var (
	chainID           = big.NewInt(80001)
	ethereumRPC       = "https://rpc.valist.io"
	ipfsAPI           = ma.StringCast("/dns/pin.valist.io")
	valistPeerAddress = ma.StringCast("/ip4/107.191.98.233/tcp/4001/p2p/QmasbWJE9C7PVFVj1CVQLX617CrDQijCxMv6ajkRfaTi98")
	valistAddress     = common.HexToAddress("0xA7E4124aDBBc50CF402e4Cad47de906a14daa0f6")
	registryAddress   = common.HexToAddress("0x2Be6D782dBA2C52Cd0a41c6052e914dCaBcCD78e")
	emptyHash         = common.HexToHash("0x0")
	emptyAddress      = common.HexToAddress("0x0")
)

// Transactor returns authorization data for a transaction.
type Transactor func() (*bind.TransactOpts, error)

// Client is a Valist SDK client.
type Client struct {
	eth       bind.DeployBackend
	ipfs      coreiface.CoreAPI
	orgs      map[string]common.Hash
	valist    *valist.Valist
	registry  *registry.ValistRegistry
	forwarder *metatx.Metatx
	transact  Transactor
=======
// Client is a Valist SDK client.
type Client struct {
	eth  bind.DeployBackend
	ipfs coreiface.CoreAPI

	orgs map[string]common.Hash

	chainID  *big.Int
	valist   *valist.Valist
	registry *registry.ValistRegistry

	wallet  accounts.Wallet
	account accounts.Account
>>>>>>> 02b944dd
}

// NewClient returns a Client with default settings.
func NewClient(ctx context.Context, cfg *config.Config, account accounts.Account) (core.CoreAPI, error) {
	signer, err := external.NewExternalSigner(cfg.Signer.IPCAddress)
	if err != nil {
		return nil, err
	}

	eth, err := ethclient.Dial(cfg.Ethereum.RPC)
	if err != nil {
		return nil, err
	}

	valistAddr, ok := cfg.Ethereum.Contracts["valist"]
	if !ok {
		return nil, fmt.Errorf("Valist contract address required")
	}

	registryAddr, ok := cfg.Ethereum.Contracts["registry"]
	if !ok {
		return nil, fmt.Errorf("Registry contract address required")
	}

	valist, err := contract.NewValist(valistAddr, eth)
	if err != nil {
		return nil, err
	}

	registry, err := contract.NewRegistry(registryAddr, eth)
	if err != nil {
		return nil, err
	}

	// TODO redirects do not work
	// ipfsAPI, err := ma.NewMultiaddr(cfg.IPFS.API)
	// if err != nil {
	// 	return nil, err
	// }

	// ipfs, err := httpapi.NewApi(ipfsAPI)
	// if err != nil {
	// 	return nil, err
	// }

	ipfs, err := httpapi.NewLocalApi()
	if err != nil {
		return nil, err
	}

<<<<<<< HEAD
	forwarder, err := contract.NewForwarder(common.HexToAddress("0x9399BB24DBB5C4b782C70c2969F58716Ebbd6a3b"), eth)
	if err != nil {
		return nil, err
	}

	return &Client{
		eth:       eth,
		ipfs:      ipfs,
		orgs:      make(map[string]common.Hash),
		valist:    valist,
		registry:  registry,
		forwarder: forwarder,
		transact:  transact,
=======
	// attempt to add all IPFS peers to swarm
	for _, peerString := range cfg.IPFS.Peers {
		peerAddr, err := ma.NewMultiaddr(peerString)
		if err != nil {
			continue
		}

		peerInfo, err := peer.AddrInfoFromP2pAddr(peerAddr)
		if err != nil {
			continue
		}

		go ipfs.Swarm().Connect(ctx, *peerInfo)
	}

	return &Client{
		eth:      eth,
		ipfs:     ipfs,
		orgs:     make(map[string]common.Hash),
		chainID:  cfg.Ethereum.ChainID,
		valist:   valist,
		registry: registry,
		wallet:   signer,
		account:  account,
>>>>>>> 02b944dd
	}, nil
}<|MERGE_RESOLUTION|>--- conflicted
+++ resolved
@@ -2,11 +2,7 @@
 
 import (
 	"context"
-<<<<<<< HEAD
-	"errors"
-=======
 	"fmt"
->>>>>>> 02b944dd
 	"math/big"
 
 	"github.com/ethereum/go-ethereum/accounts"
@@ -21,7 +17,6 @@
 
 	"github.com/valist-io/registry/internal/config"
 	"github.com/valist-io/registry/internal/contract"
-	"github.com/valist-io/registry/internal/contract/metatx"
 	"github.com/valist-io/registry/internal/contract/registry"
 	"github.com/valist-io/registry/internal/contract/valist"
 	"github.com/valist-io/registry/internal/core"
@@ -34,31 +29,6 @@
 	emptyAddress = common.HexToAddress("0x0")
 )
 
-<<<<<<< HEAD
-var (
-	chainID           = big.NewInt(80001)
-	ethereumRPC       = "https://rpc.valist.io"
-	ipfsAPI           = ma.StringCast("/dns/pin.valist.io")
-	valistPeerAddress = ma.StringCast("/ip4/107.191.98.233/tcp/4001/p2p/QmasbWJE9C7PVFVj1CVQLX617CrDQijCxMv6ajkRfaTi98")
-	valistAddress     = common.HexToAddress("0xA7E4124aDBBc50CF402e4Cad47de906a14daa0f6")
-	registryAddress   = common.HexToAddress("0x2Be6D782dBA2C52Cd0a41c6052e914dCaBcCD78e")
-	emptyHash         = common.HexToHash("0x0")
-	emptyAddress      = common.HexToAddress("0x0")
-)
-
-// Transactor returns authorization data for a transaction.
-type Transactor func() (*bind.TransactOpts, error)
-
-// Client is a Valist SDK client.
-type Client struct {
-	eth       bind.DeployBackend
-	ipfs      coreiface.CoreAPI
-	orgs      map[string]common.Hash
-	valist    *valist.Valist
-	registry  *registry.ValistRegistry
-	forwarder *metatx.Metatx
-	transact  Transactor
-=======
 // Client is a Valist SDK client.
 type Client struct {
 	eth  bind.DeployBackend
@@ -72,7 +42,6 @@
 
 	wallet  accounts.Wallet
 	account accounts.Account
->>>>>>> 02b944dd
 }
 
 // NewClient returns a Client with default settings.
@@ -123,21 +92,6 @@
 		return nil, err
 	}
 
-<<<<<<< HEAD
-	forwarder, err := contract.NewForwarder(common.HexToAddress("0x9399BB24DBB5C4b782C70c2969F58716Ebbd6a3b"), eth)
-	if err != nil {
-		return nil, err
-	}
-
-	return &Client{
-		eth:       eth,
-		ipfs:      ipfs,
-		orgs:      make(map[string]common.Hash),
-		valist:    valist,
-		registry:  registry,
-		forwarder: forwarder,
-		transact:  transact,
-=======
 	// attempt to add all IPFS peers to swarm
 	for _, peerString := range cfg.IPFS.Peers {
 		peerAddr, err := ma.NewMultiaddr(peerString)
@@ -162,6 +116,5 @@
 		registry: registry,
 		wallet:   signer,
 		account:  account,
->>>>>>> 02b944dd
 	}, nil
 }