package npm

import (
	"context"
	"encoding/json"
	"fmt"
	"io"
	"net/http"
	"os"
	"path"
	"strings"

	"github.com/dgraph-io/badger/v3"
	"github.com/gorilla/handlers"
	"github.com/gorilla/mux"

	"github.com/valist-io/valist/internal/core/types"
	"github.com/valist-io/valist/internal/db"
	"github.com/valist-io/valist/internal/storage"
)

const DefaultRegistry = "https://registry.npmjs.org"

type proxy struct {
	client   types.CoreAPI
	database db.Database
	host     string
}

func NewProxy(client types.CoreAPI, database db.Database, host string) http.Handler {
	proxy := &proxy{client, database, host}

	router := mux.NewRouter()
	router.HandleFunc("/{name}", proxy.getMetadata).Methods(http.MethodGet)
	router.HandleFunc("/{scope}/{name}", proxy.getMetadata).Methods(http.MethodGet)
	router.HandleFunc("/-/{name}/{version}", proxy.getTarball).Methods(http.MethodGet)
	router.HandleFunc("/-/{scope}/{name}/{version}", proxy.getTarball).Methods(http.MethodGet)

	return handlers.LoggingHandler(os.Stdout, router)
}

func (p *proxy) cacheMetadata(ctx context.Context, id string) (*Metadata, error) {
	val, err := p.database.Get(id)
	if err != nil {
		return nil, err
	}

	data, err := p.client.Storage().ReadFile(ctx, string(val))
	if err != nil {
		return nil, err
	}

	var meta Metadata
	if err := json.Unmarshal(data, &meta); err != nil {
		return nil, err
	}

	return &meta, nil
}

func (p *proxy) cacheTarball(ctx context.Context, id string) (storage.File, error) {
	val, err := p.database.Get(id)
	if err != nil {
		return nil, err
	}

	return p.client.Storage().Open(ctx, string(val))
}

func (p *proxy) fetchMetadata(id string) (*Metadata, error) {
	res, err := http.Get(DefaultRegistry + id)
	if err != nil {
		return nil, err
	}
	defer res.Body.Close()

	body, err := io.ReadAll(res.Body)
	if err != nil {
		return nil, err
	}

	if res.StatusCode > 299 {
		return nil, fmt.Errorf("failed to get npm package: status=%d body=%s", res.StatusCode, body)
	}

	var meta Metadata
	if err := json.Unmarshal(body, &meta); err != nil {
		return nil, err
	}

	if err := p.database.Set(id, body); err != nil {
		return nil, err
	}

	return &meta, nil
}

func (p *proxy) fetchTarball(ctx context.Context, id string) (storage.File, error) {
	cached, err := p.cacheTarball(ctx, id)
	if err == nil {
		return cached, nil
	}

	if err != badger.ErrKeyNotFound {
		return nil, err
	}

	meta, err := p.cacheMetadata(ctx, path.Dir(id))
	if err != nil {
		return nil, err
	}

	version, ok := meta.Versions[path.Base(id)]
	if !ok {
		return nil, fmt.Errorf("invalid package version")
	}

	res, err := http.Get(version.Dist.Tarball)
	if err != nil {
		return nil, err
	}
	defer res.Body.Close()

	body, err := io.ReadAll(res.Body)
	if err != nil {
		return nil, err
	}

	if res.StatusCode > 299 {
		return nil, fmt.Errorf("failed to get npm package: status=%d body=%s", res.StatusCode, body)
	}

	tarPath, err := p.client.Storage().Write(ctx, body)
	if err != nil {
		return nil, err
	}

<<<<<<< HEAD
	txn := p.client.Database().NewTransaction(true)
	defer txn.Discard()

	if err := txn.Set([]byte(id), []byte(tarPath)); err != nil {
		return nil, err
	}

	if err := txn.Commit(); err != nil {
=======
	if err := p.database.Set(id, []byte(tarPath)); err != nil {
>>>>>>> 8a9ffd8a
		return nil, err
	}

	return p.client.Storage().Open(ctx, tarPath)
}

func (p *proxy) getMetadata(w http.ResponseWriter, req *http.Request) {
	meta, err := p.fetchMetadata(req.URL.Path)
	if err != nil {
		http.Error(w, err.Error(), http.StatusBadRequest)
		return
	}

	for semver, version := range meta.Versions {
		version.Dist.Tarball = fmt.Sprintf("http://%s/-/%s/%s", p.host, meta.Name, semver)
		meta.Versions[semver] = version
	}

	if err := json.NewEncoder(w).Encode(meta); err != nil {
		http.Error(w, err.Error(), http.StatusBadRequest)
		return
	}
}

func (p *proxy) getTarball(w http.ResponseWriter, req *http.Request) {
	file, err := p.fetchTarball(req.Context(), strings.TrimPrefix(req.URL.Path, "/-"))
	if err != nil {
		http.Error(w, err.Error(), http.StatusBadRequest)
		return
	}

	if _, err := io.Copy(w, file); err != nil {
		http.Error(w, err.Error(), http.StatusBadRequest)
		return
	}
}<|MERGE_RESOLUTION|>--- conflicted
+++ resolved
@@ -135,18 +135,7 @@
 		return nil, err
 	}
 
-<<<<<<< HEAD
-	txn := p.client.Database().NewTransaction(true)
-	defer txn.Discard()
-
-	if err := txn.Set([]byte(id), []byte(tarPath)); err != nil {
-		return nil, err
-	}
-
-	if err := txn.Commit(); err != nil {
-=======
 	if err := p.database.Set(id, []byte(tarPath)); err != nil {
->>>>>>> 8a9ffd8a
 		return nil, err
 	}
 
