--- conflicted
+++ resolved
@@ -928,72 +928,10 @@
           this.contractAddress,
           functionCall,
           account,
-<<<<<<< HEAD
-          to,
-          gasLimitNum: gasLimit,
-          batchId: 0,
-          batchNonce,
-          data: functionSignature,
-          deadline: '',
-        });
-
-        const domainSeparator = await getDomainSeperator(this.web3, networkID);
-        const dataToSign = await getDataToSignForEIP712(this.web3, request, networkID);
-        let signed;
-
-        if (this.signer) {
-          signed = sigUtil.signTypedData_v4(Buffer.from(this.signer, 'hex'), { data: JSON.parse(dataToSign) });
-        } else {
-          const sig = await sendAsync({
-            jsonrpc: '2.0',
-            id: new Date().getTime(),
-            method: 'eth_signTypedData_v4',
-            params: [account, dataToSign],
-          });
-          signed = sig.result;
-        }
-
-        const functionName: string = functionCall._method.name;
-        const resp = await fetch('https://api.biconomy.io/api/v2/meta-tx/native', {
-          method: 'POST',
-          headers: {
-            'x-api-key': this.biconomy.apiKey,
-            'Content-Type': 'application/json;charset=utf-8',
-          },
-          body: JSON.stringify({
-            to: this.contractAddress,
-            apiId: functionIDMap[functionName],
-            params: [request, domainSeparator, signed],
-            from: account,
-            signatureType: this.biconomy.EIP712_SIGN,
-          }),
-        });
-
-        let txHash = await resp.json();
-        txHash = txHash.txHash;
-
-        const getTransactionReceiptMined = async () => {
-          const transactionReceiptAsync = async (resolve: any, reject: any) => {
-            const receipt = await this.web3.eth.getTransactionReceipt(txHash);
-            if (receipt == null) {
-              setTimeout(() => transactionReceiptAsync(resolve, reject), 500);
-            } else {
-              resolve(receipt);
-            }
-          };
-
-          await new Promise(transactionReceiptAsync);
-          return txHash;
-        };
-
-        await getTransactionReceiptMined();
-        return { transactionHash: txHash };
-=======
           gasLimit,
           this.signer,
         );
         return tx;
->>>>>>> 659c1513
       } catch (e) {
         const msg = 'Could not send meta transaction';
         console.error(msg, e);
