--- conflicted
+++ resolved
@@ -9,11 +9,7 @@
 
 export const getValistContract = async (web3: Web3, address?: string) => {
   const networkContractMap = {
-<<<<<<< HEAD
-    80001: '0xABd001ae94C217f772662f91ec875571F7B669fa',
-=======
     80001: '0xB068CB8e72186Af3D7Be8ba97B16DC5E4Ce4C538',
->>>>>>> 39599cdc
   };
   // get network ID to fetch deployed address
   const networkId: number = await web3.eth.net.getId();
