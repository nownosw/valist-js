// SPDX-License-Identifier: MPL-2.0
pragma solidity >=0.8.4;

interface IValist {

  /// @dev emitted when a new team is created
  event TeamCreated(string _teamName, string _metaURI, address _sender);
  /// @dev emitted when an exsting team is updated
  event TeamUpdated(string _teamName, string _metaURI, address _sender);
  /// @dev emitted when a new team member is added
  event TeamMemberAdded(string _teamName, address _member, address _sender);
  /// @dev emitted when an existing team member is removed
  event TeamMemberRemoved(string _teamName, address _member, address _sender);
<<<<<<< HEAD
=======

  /// @dev emitted when a beneficiary is updated on a license.
  event TeamBeneficiaryUpdated(
    uint256 _teamID,
    address _oldBeneficiary,
    address _newBeneficiary,
    address _sender
  );
>>>>>>> a6cc36cc

  /// @dev emitted when a new project is created
  event ProjectCreated(
    string _teamName, 
    string _projectName, 
    string _metaURI, 
    address _sender
  );

  /// @dev emitted when an existing project is updated
  event ProjectUpdated(
    string _teamName,
    string _projectName,
    string _metaURI,
    address _sender
  );

  /// @dev emitted when a new project member is added
  event ProjectMemberAdded(
    string _teamName, 
    string _projectName, 
    address _member,
    address _sender
  );

  /// @dev emitted when an existing project member is removed
  event ProjectMemberRemoved(
    string _teamName, 
    string _projectName, 
    address _member,
    address _sender
  );

  /// @dev emitted when a new release is created
  event ReleaseCreated(
    string _teamName, 
    string _projectName, 
    string _releaseName, 
    string _metaURI, 
    address _sender
  );

  /// @dev emitted when an existing release is approved by a signer
  event ReleaseApproved(
    string _teamName, 
    string _projectName, 
    string _releaseName, 
    address _sender
  );

  /// @dev emitted when an existing release is rejected by a signer
  event ReleaseRejected(
    string _teamName, 
    string _projectName, 
    string _releaseName, 
    address _sender
  );

  /// Return metadata URIs associated with team, project, or release
  ///
  /// @param _id Unique ID of team, project, or release
  function metaByID(uint256 _id) external view returns (string memory);

  /// Creates a new team with the given members.
  ///
  /// @param _teamName Unique name used to identify the team.
  /// @param _metaURI URI of the team metadata.
  /// @param _members List of members to add to the team.
  function createTeam(
    string memory _teamName, 
    string memory _metaURI, 
    address _beneficiary,
    address[] memory _members
  ) 
    external;
  
  /// Creates a new project. Requires the sender to be a member of the team.
  ///
  /// @param _teamName Name of the team to create the project under.
  /// @param _projectName Unique name used to identify the project.
  /// @param _metaURI URI of the project metadata.
  /// @param _members Optional list of members to add to the project.
  function createProject(
    string memory _teamName, 
    string memory _projectName,
    string memory _metaURI,
    address[] memory _members
  )
    external;

  /// Creates a new release. Requires the sender to be a member of the project.
  ///
  /// @param _teamName Name of the team.
  /// @param _projectName Name of the project.
  /// @param _releaseName Unique name used to identify the release.
  /// @param _metaURI URI of the project metadata.
  function createRelease(
    string memory _teamName, 
    string memory _projectName,
    string memory _releaseName,
    string memory _metaURI
  )
    external;

  /// Approve the release by adding the sender's address to the approvers list.
  /// The sender's address will be removed from the rejectors list if it exists.
  ///
  /// @param _teamName Name of the team.
  /// @param _projectName Name of the project.
  /// @param _releaseName Name of the release.
  function approveRelease(
    string memory _teamName, 
    string memory _projectName,
    string memory _releaseName
  )
    external;

  /// Reject the release by adding the sender's address to the rejectors list.
  /// The sender's address will be removed from the approvers list if it exists.
  ///
  /// @param _teamName Name of the team.
  /// @param _projectName Name of the project.
  /// @param _releaseName Name of the release.
  function rejectRelease(
    string memory _teamName, 
    string memory _projectName,
    string memory _releaseName
  ) 
    external;

  /// Add a member to the team. Requires the sender to be a member of the team.
  ///
  /// @param _teamName Name of the team.
  /// @param _address Address of member.
  function addTeamMember(string memory _teamName, address _address) external;

  /// Remove a member from the team. Requires the sender to be a member of the team.
  ///
  /// @param _teamName Name of the team.
  /// @param _address Address of member.
  function removeTeamMember(string memory _teamName, address _address) external;

  /// Set team beneficiary address for recieving payments.
  ///
  /// @param _teamID Unique ID of the team.
  /// @param _newBeneficiary Address of new beneficiary address.
  function setTeamBeneficiary(
    uint256 _teamID,
    address _newBeneficiary
  )
      external;

  /// Add a member to the project. Requires the sender to be a member of the team.
  ///
  /// @param _teamName Name of the team.
  /// @param _projectName Name of the project.
  /// @param _address Address of member.
  function addProjectMember(
    string memory _teamName, 
    string memory _projectName, 
    address _address
  )
    external;

  /// Remove a member from the project. Requires the sender to be a member of the team.
  ///
  /// @param _teamName Name of the team.
  /// @param _projectName Name of the project.
  /// @param _address Address of member.
  function removeProjectMember(
    string memory _teamName, 
    string memory _projectName, 
    address _address
  )
    external;

  /// Sets the team metadata URI. Requires the sender to be a member of the team.
  ///
  /// @param _teamName Name of the team.
  /// @param _metaURI Metadata URI.
  function setTeamMetaURI(
    string memory _teamName,
    string memory _metaURI
  )
    external;

  /// Sets the project metadata URI. Requires the sender to be a member of the team.
  ///
  /// @param _teamName Name of the team.
  /// @param _projectName Name of the project.
  /// @param _metaURI Metadata URI.
  function setProjectMetaURI(
    string memory _teamName,
    string memory _projectName,
    string memory _metaURI
  )
    external;

  
  /// Generates teamID from teamName.
  ///
  /// @param _teamName Name of the team.
  function getTeamID(
    string memory _teamName
  )
    external
    view
    returns (uint);

  /// Fetches team beneficiary address.
  ///
  /// @param _teamID Unique ID of the team.
  function getTeamBeneficiary(
    uint256 _teamID
  )
    external
    view
    returns (address);

  /// Generates projectID from teamID and projectName.
  ///
  /// @param _teamID Unique team ID.
  /// @param _projectName Name of the project.
  function getProjectID(
    uint _teamID,
    string memory _projectName
  )
    external
    view
    returns (uint);

  /// Generates releaseID from projectID and releaseName.
  ///
  /// @param _projectID Unique project ID.
  /// @param _releaseName Name of the release.
  function getReleaseID(
    uint _projectID,
    string memory _releaseName
  )
    external
    view
    returns (uint);

  /// Returns whether a given address is a member of a team.
  ///
  /// @param _teamID Unique team ID.
  /// @param _member Address of member.
  function isTeamMember(
    uint _teamID,
    address _member
  )
    external
    view
    returns (bool);

  /// Returns whether a given address is a member of a project.
  ///
  /// @param _projectID Unique project ID.
  /// @param _member Address of member.
  function isProjectMember(
    uint _projectID,
    address _member
  )
    external
    view
    returns (bool);

  /// Returns the team metadata URI.
  ///
  /// @param _teamName Name of the team.
  function getTeamMetaURI(
    string memory _teamName
  )
    external
    view
    returns (string memory);

  /// Returns the project metadata URI.
  ///
  /// @param _teamName Name of the team.
  /// @param _projectName Name of the project.
  function getProjectMetaURI(
    string memory _teamName,
    string memory _projectName
  )
    external
    view
    returns (string memory);

  /// Returns the release metadata URI.
  ///
  /// @param _teamName Name of the team.
  /// @param _projectName Name of the project.
  /// @param _releaseName Name of the release.
  function getReleaseMetaURI(
    string memory _teamName,
    string memory _projectName,
    string memory _releaseName
  )
    external
    view
    returns (string memory);

  /// Returns the latest release name.
  ///
  /// @param _teamName Name of the team.
  /// @param _projectName Name of the project.
  function getLatestReleaseName(
    string memory _teamName,
    string memory _projectName
  )
    external
    view
    returns (string memory);

  /// Returns a paginated list of team names.
  ///
  /// @param _page Page to return items from.
  /// @param _size Number of items to return.
  function getTeamNames(
    uint _page,
    uint _size
  )
    external
    view
    returns (string[] memory);

  /// Returns a paginated list of project names.
  ///
  /// @param _teamName Name of the team.
  /// @param _page Page to return items from.
  /// @param _size Number of items to return.
  function getProjectNames(
    string memory _teamName, 
    uint _page, 
    uint _size
  ) 
    external
    view
    returns (string[] memory);

  /// Returns a paginated list of team members.
  ///
  /// @param _teamName Name of the team.
  /// @param _page Page to return items from.
  /// @param _size Number of items to return.
  function getTeamMembers(
    string memory _teamName, 
    uint _page, 
    uint _size
  ) 
    external
    view
    returns (address[] memory);

  /// Returns a paginated list of project members.
  ///
  /// @param _teamName Name of the team.
  /// @param _projectName Name of the project.
  /// @param _page Page to return items from.
  /// @param _size Number of items to return.
  function getProjectMembers(
    string memory _teamName,
    string memory _projectName,
    uint _page,
    uint _size
  )
    external
    view
    returns (address[] memory);

  /// Returns a paginated list of release names.
  ///
  /// @param _teamName Name of the team.
  /// @param _projectName Name of the project.
  /// @param _page Page to return items from.
  /// @param _size Number of items to return.
  function getReleaseNames(
    string memory _teamName,
    string memory _projectName,
    uint _page,
    uint _size
  )
    external
    view
    returns (string[] memory);

  /// Returns a paginated list of release approvers.
  ///
  /// @param _teamName Name of the team.
  /// @param _projectName Name of the project.
  /// @param _releaseName Name of the release.
  /// @param _page Page to return items from.
  /// @param _size Number of items to return.
  function getReleaseApprovers(
    string memory _teamName,
    string memory _projectName,
    string memory _releaseName,
    uint _page,
    uint _size
  )
    external
    view
    returns (address[] memory);

  /// Returns a paginated list of release rejectors.
  ///
  /// @param _teamName Name of the team.
  /// @param _projectName Name of the project.
  /// @param _releaseName Name of the release.
  /// @param _page Page to return items from.
  /// @param _size Number of items to return.
  function getReleaseRejectors(
    string memory _teamName,
    string memory _projectName,
    string memory _releaseName,
    uint _page,
    uint _size
  )
    external
    view
    returns (address[] memory);
}<|MERGE_RESOLUTION|>--- conflicted
+++ resolved
@@ -11,8 +11,6 @@
   event TeamMemberAdded(string _teamName, address _member, address _sender);
   /// @dev emitted when an existing team member is removed
   event TeamMemberRemoved(string _teamName, address _member, address _sender);
-<<<<<<< HEAD
-=======
 
   /// @dev emitted when a beneficiary is updated on a license.
   event TeamBeneficiaryUpdated(
@@ -21,7 +19,6 @@
     address _newBeneficiary,
     address _sender
   );
->>>>>>> a6cc36cc
 
   /// @dev emitted when a new project is created
   event ProjectCreated(
