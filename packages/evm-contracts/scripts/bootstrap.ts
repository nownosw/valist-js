--- conflicted
+++ resolved
@@ -1,14 +1,10 @@
 import path from "path";
 
-<<<<<<< HEAD
 /* eslint-disable no-process-exit */
 const httpapi = require("ipfs-http-client");
 const fs = require("fs");
 
 async function PinTeamMeta() {
-=======
-const PinRepoMeta = async () => {
->>>>>>> a6cc36cc
   const ipfs = httpapi.create();
   const imageFile = fs.readFileSync(
     path.join(__dirname, "data/valist-test.jpg")
@@ -25,11 +21,7 @@
   return cid.toString();
 }
 
-<<<<<<< HEAD
 const PinProjectMeta = async () => {
-=======
-async function PinOrgMeta() {
->>>>>>> a6cc36cc
   const ipfs = httpapi.create();
   const imageFile = fs.readFileSync(
     path.join(__dirname, "data/valist-test.jpg")
@@ -42,15 +34,9 @@
     description: "A test project description.",
     external_url: "https://git.example.com",
   });
-<<<<<<< HEAD
   const metaPin = await ipfs.add(meta);
   return metaPin.cid.toString();
 };
-=======
-  const { cid } = await ipfs.add(meta);
-  return cid.toString();
-}
->>>>>>> a6cc36cc
 
 const PinReleaseMeta = async () => {
   const ipfs = httpapi.create();
@@ -89,7 +75,6 @@
 
 async function bootstrap() {
   const accounts = await hre.ethers.getSigners();
-<<<<<<< HEAD
   const valist = await hre.ethers.getContractAt(
     "Valist",
     "0xe78A0F7E598Cc8b0Bb87894B0F60dD2a88d6a8Ab"
@@ -99,20 +84,6 @@
   const projectName = "test";
   const teamMetaCid = await PinTeamMeta();
   const projectMetaCid = await PinProjectMeta();
-=======
-  const valist = await hre.ethers.getContractAt("Valist", "0xe78A0F7E598Cc8b0Bb87894B0F60dD2a88d6a8Ab");
-  // const Valist = await hre.ethers.getContractFactory("Valist");
-  // const valist = await Valist.deploy(
-  //   "0x9399BB24DBB5C4b782C70c2969F58716Ebbd6a3b"
-  // );
-  // await valist.deployed();
-
-  const teamNames1 = ["test1", "test2", "test3", "test4"];
-  // const orgNames2 = ["test5", "test6", "test7", "test8"];
-  const projectName = "test";
-  const teamMetaCid = await PinOrgMeta();
-  const projectMetaCid = await PinRepoMeta();
->>>>>>> a6cc36cc
   const releaseMetaCid = await PinReleaseMeta();
   console.log("Team Meta CID", teamMetaCid);
   console.log("Project Meta CID", projectMetaCid);
@@ -126,25 +97,6 @@
   console.log("Account 1", account1);
   console.log("Account 2", account2);
   console.log();
-<<<<<<< HEAD
-
-  for (let i = 0; i < teamNames1.length; i++) {
-    console.log("Creating Team", teamNames1[i]);
-    const createTeamTx = await valist.createTeam(teamNames1[i], teamMetaCid, [
-      account0,
-    ]);
-    await createTeamTx.wait();
-
-    console.log("Creating Project", teamNames1[i], projectName);
-    const createProjectTx = await valist.createProject(
-      teamNames1[i],
-      projectName,
-      projectMetaCid,
-      [account0]
-    );
-    await createProjectTx.wait();
-
-=======
 
   for (let i = 0; i < teamNames1.length; i++) {
     console.log("Creating Team", teamNames1[i]);
@@ -162,15 +114,6 @@
     );
     await createProjectTx.wait();
 
-    // const project = await valist.getProjectMembers(
-    //   teamNames1[i],
-    //   projectName,
-    //   1,
-    //   10
-    // );
-    // console.log("Project Members", project);
-
->>>>>>> a6cc36cc
     console.log(`Add addr1(${account1}) as projectMember`);
     const addProjectMemberTx = await valist.addProjectMember(
       teamNames1[i],
