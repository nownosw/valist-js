--- conflicted
+++ resolved
@@ -238,8 +238,6 @@
     "inputs": [
       {
         "indexed": false,
-<<<<<<< HEAD
-=======
         "internalType": "uint256",
         "name": "_teamID",
         "type": "uint256"
@@ -271,7 +269,6 @@
     "inputs": [
       {
         "indexed": false,
->>>>>>> a6cc36cc
         "internalType": "string",
         "name": "_teamName",
         "type": "string"
@@ -500,14 +497,11 @@
         "type": "string"
       },
       {
-<<<<<<< HEAD
-=======
         "internalType": "address",
         "name": "_beneficiary",
         "type": "address"
       },
       {
->>>>>>> a6cc36cc
         "internalType": "address[]",
         "name": "_members",
         "type": "address[]"
@@ -821,8 +815,6 @@
   {
     "inputs": [
       {
-<<<<<<< HEAD
-=======
         "internalType": "uint256",
         "name": "_teamID",
         "type": "uint256"
@@ -842,7 +834,6 @@
   {
     "inputs": [
       {
->>>>>>> a6cc36cc
         "internalType": "string",
         "name": "_teamName",
         "type": "string"
@@ -1107,8 +1098,6 @@
   {
     "inputs": [
       {
-<<<<<<< HEAD
-=======
         "internalType": "uint256",
         "name": "_teamID",
         "type": "uint256"
@@ -1127,7 +1116,6 @@
   {
     "inputs": [
       {
->>>>>>> a6cc36cc
         "internalType": "string",
         "name": "_teamName",
         "type": "string"
