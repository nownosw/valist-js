--- conflicted
+++ resolved
@@ -1,10 +1,6 @@
 {
   "name": "@valist/sdk",
-<<<<<<< HEAD
   "version": "2.9.2-alpha.11",
-=======
-  "version": "2.9.2-alpha.10",
->>>>>>> a1f47409
   "description": "Web3-native software distribution.",
   "author": "Valist, Inc.",
   "maintainers": [
@@ -50,18 +46,10 @@
     "typescript": "^4.5.5"
   },
   "dependencies": {
-<<<<<<< HEAD
     "@capacitor-community/electron": "1.4.2",
     "axios": "^1.4.0",
     "ethers": "^5.5.4",
-    "files-from-path": "^1.0.0",
     "proxy-from-env": "^1.1.0",
     "ua-parser-js": "1.0.35"
-=======
-    "axios": "^1.4.0",
-    "ethers": "^5.5.4",
-    "files-from-path": "^0.2.6",
-    "proxy-from-env": "^1.1.0"
->>>>>>> a1f47409
   }
 }