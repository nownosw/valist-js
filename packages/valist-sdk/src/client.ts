<<<<<<< HEAD
import { providers, BigNumber } from 'ethers';
// @ts-ignore
import { Biconomy } from '@biconomy/mexa';
=======

import { providers } from 'ethers';
>>>>>>> aed4c6f5
import { TeamMeta, ProjectMeta, ReleaseMeta, Contract } from './index';
import { StorageAPI } from './storage';
import { ContractAPI } from './contract';

import { deployedAddresses } from './contract/evm';
import { createIPFS } from './storage/ipfs';

export class Client {
	public contract: ContractAPI;
	public storage: StorageAPI;

	constructor(contract: ContractAPI, storage: StorageAPI) {
		this.contract = contract;
		this.storage = storage;
	}

	async getTeamMeta(teamName: string): Promise<TeamMeta> {
		const metaURI = await this.contract.getTeamMetaURI(teamName);
		return await this.storage.readTeamMeta(metaURI);
	}

	async getProjectNames(teamName: string, page: BigNumber, size: BigNumber): Promise<string[]> {
		return await this.getProjectNames(teamName, page, size);
	}

	async getProjectMeta(teamName: string, projectName: string): Promise<ProjectMeta> {
		const metaURI = await this.contract.getProjectMetaURI(teamName, projectName);
		return await this.storage.readProjectMeta(metaURI);
	}

	async getReleaseMeta(teamName: string, projectName: string, releaseName: string): Promise<ReleaseMeta> {
		const metaURI = await this.contract.getReleaseMetaURI(teamName, projectName, releaseName);
		return await this.storage.readReleaseMeta(metaURI);
	}

	async getLatestReleaseMeta(teamName: string, projectName: string): Promise<ReleaseMeta> {
		const releaseName = await this.contract.getLatestReleaseName(teamName, projectName);
		return await this.getReleaseMeta(teamName, projectName, releaseName);
	}

	async createTeam(teamName: string, team: TeamMeta, beneficiary: string, members: string[]): Promise<string> {
		const metaURI = await this.storage.writeTeamMeta(team);
		return this.contract.createTeam(teamName, metaURI, beneficiary, members);
	}

	async createProject(teamName: string, projectName: string, project: ProjectMeta, members: string[]): Promise<string> {
		const metaURI = await this.storage.writeProjectMeta(project);
		return this.contract.createProject(teamName, projectName, metaURI, members);
	}

	async createRelease(teamName: string, projectName: string, releaseName: string, release: ReleaseMeta): Promise<string> {
		const metaURI = await this.storage.writeReleaseMeta(release);
		return this.contract.createRelease(teamName, projectName, releaseName, metaURI);
	}

	async setTeamBeneficiary(teamName: string, beneficiary: string): Promise<string> {
		return this.contract.setTeamBeneficiary(teamName, beneficiary);
	}

	async getTeamBeneficiary(teamName: string): Promise<string> {
		return this.contract.getTeamBeneficiary(teamName);
	}

	async waitTx(txHash: string) {
		return this.contract.waitTx(txHash);
	}
}

export const createClient = async ({ web3Provider }: { web3Provider: providers.Web3Provider }): Promise<Client> => {
	const chainID = await web3Provider.getSigner().getChainId();
	const deployedAddress = deployedAddresses[chainID] || deployedAddresses[80001];

	const storage = createIPFS();
	const contract = new Contract.EVM(
		deployedAddress, 
		web3Provider,
	);

	const client = new Client(contract, storage);
	return client;
};<|MERGE_RESOLUTION|>--- conflicted
+++ resolved
@@ -1,11 +1,4 @@
-<<<<<<< HEAD
-import { providers, BigNumber } from 'ethers';
-// @ts-ignore
-import { Biconomy } from '@biconomy/mexa';
-=======
-
-import { providers } from 'ethers';
->>>>>>> aed4c6f5
+import { BigNumber, providers } from 'ethers';
 import { TeamMeta, ProjectMeta, ReleaseMeta, Contract } from './index';
 import { StorageAPI } from './storage';
 import { ContractAPI } from './contract';
