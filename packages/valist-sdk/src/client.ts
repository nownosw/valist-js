import axios from 'axios';
import { BigNumber, ethers } from 'ethers';
import { ContractTransaction } from '@ethersproject/contracts';
import { getFilesFromPath } from './utils';

import { AccountMeta, PlatformsMeta, ProjectMeta, ReleaseMeta, SupportedPlatform, FileObject, ReleaseConfig } from './types';
import { fetchGraphQL, Account, Project, Release } from './graphql';
import { generateID, getAccountID, getProjectID, getReleaseID } from './utils';
import * as queries from './graphql/queries';
import { IPFSHTTPClient } from 'ipfs-http-client';
import { ImportCandidate } from 'ipfs-core-types/src/utils';

// minimal ABI for interacting with erc20 tokens
const erc20ABI = [
	'function approve(address spender, uint256 amount) returns (bool)'
];

export default class Client {
	constructor(
		private registry: ethers.Contract,
		private license: ethers.Contract,
		private ipfs: IPFSHTTPClient,
		private ipfsGateway: string,
		private subgraphUrl: string
	) { }

	async createAccount(name: string, meta: AccountMeta, members: string[]): Promise<ContractTransaction> {
		const metaURI = await this.writeJSON(meta);
		return await this.registry.createAccount(name, metaURI, members);
	}

	async createProject(accountID: ethers.BigNumberish, name: string, meta: ProjectMeta, members: string[]): Promise<ContractTransaction> {
		const metaURI = await this.writeJSON(meta);
		return await this.registry.createProject(accountID, name, metaURI, members);
	}

	async uploadRelease(config: ReleaseConfig): Promise<ReleaseMeta> {
		const release = new ReleaseMeta();

		release.name = config.release;
		release.description = config.description || '';

		release.path = `${config.account}/${config.project}/${config.release}`;

		release.platforms = new PlatformsMeta();

		let filesObject: Record<string, (FileObject)[]> = {};
		const platforms = Object.keys(config.platforms);

		for (let i = 0; i < platforms.length; i++) {
			if (config.platforms[platforms[i] as SupportedPlatform]) {
				filesObject[platforms[i]] = await getFilesFromPath(config.platforms[platforms[i] as SupportedPlatform]);
<<<<<<< HEAD
=======
				if (platforms[i] !== 'web') {
					/* @TODO make this support more than one file
					@ts-expect-error overwrite readOnly name property to include full filePath */
					filesObject[platforms[i]][0].name = require('path').join(platforms[i], filesObject[platforms[i]][0].name);
				}
>>>>>>> 708e5efc
			}
		}

		const { web, ...nonWebFiles } = filesObject;
		let webCID, nativeCID = '';

		const webIC: ImportCandidate[] = web.map(file => ({
			path: file.name,
			content: file.stream(),
		}));

		const nonWebIC: ImportCandidate[] = Object.entries(nonWebFiles)
			.flatMap(([platform, files]) => files
				.map(file => ({
					path: require('path').join(platform, require('path').basename(file.name)),
					content: file.stream(),
				}),
				));

		if (webIC.length > 0) {
			webCID = await this.writeFolder(webIC, false);

			release.platforms.web = {
				external_url: webCID,
				name: 'web',
			};
		};

		if (nonWebIC.length > 0) {
			nativeCID = await this.writeFolder(nonWebIC, true);

			Object.keys(filesObject).forEach((platform) => {
				if (release.platforms && filesObject[platform] && filesObject[platform].length !== 0) {
					release.platforms[platform as SupportedPlatform] = {
						external_url: `${nativeCID}/${filesObject[platform][0].name}`,
						name: require('path').join(platform, require('path').basename((filesObject[platform][0].name))),
					};
				}
			});
		}

		release.external_url = webCID || nativeCID;

		// upload release image
		if (config.image) {
			const imageFile = await getFilesFromPath(config.image);
			release.image = await this.writeFile(imageFile[0]);
		}

		return release;
	}

	async createRelease(projectID: ethers.BigNumberish, name: string, meta: ReleaseMeta): Promise<ContractTransaction> {
		const metaURI = await this.writeJSON(meta);
		return await this.registry.createRelease(projectID, name, metaURI);
	}

	async accountExists(accountID: ethers.BigNumberish): Promise<boolean> {
		const metaURI = await this.registry.metaByID(accountID);
		return metaURI !== "";
	}

	async projectExists(projectID: ethers.BigNumberish): Promise<boolean> {
		const metaURI = await this.registry.metaByID(projectID);
		return metaURI !== "";
	}

	async releaseExists(releaseID: ethers.BigNumberish): Promise<boolean> {
		const metaURI = await this.registry.metaByID(releaseID);
		return metaURI !== "";
	}

	async getAccountMeta(accountID: ethers.BigNumberish): Promise<AccountMeta> {
		const metaURI = await this.registry.metaByID(accountID);
		const { data } = await axios.get(metaURI);
		return data;
	}

	async getProjectMeta(projectID: ethers.BigNumberish): Promise<ProjectMeta> {
		const metaURI = await this.registry.metaByID(projectID);
		const { data } = await axios.get(metaURI);
		return data;
	}

	async getReleaseMeta(releaseID: ethers.BigNumberish): Promise<ReleaseMeta> {
		const metaURI = await this.registry.metaByID(releaseID);
		const { data } = await axios.get(metaURI);
		return data;
	}

	async setAccountMeta(accountID: ethers.BigNumberish, meta: AccountMeta): Promise<ContractTransaction> {
		const metaURI = await this.writeJSON(meta);
		return await this.registry.setAccountMetaURI(accountID, metaURI);
	}

	async setProjectMeta(projectID: ethers.BigNumberish, meta: ProjectMeta): Promise<ContractTransaction> {
		const metaURI = await this.writeJSON(meta);
		return await this.registry.setProjectMetaURI(projectID, metaURI);
	}

	async addAccountMember(accountID: ethers.BigNumberish, address: string): Promise<ContractTransaction> {
		return await this.registry.addAccountMember(accountID, address);
	}

	async removeAccountMember(accountID: ethers.BigNumberish, address: string): Promise<ContractTransaction> {
		return await this.registry.removeAccountMember(accountID, address);
	}

	async addProjectMember(projectID: ethers.BigNumberish, address: string): Promise<ContractTransaction> {
		return await this.registry.addProjectMember(projectID, address);
	}

	async removeProjectMember(projectID: ethers.BigNumberish, address: string): Promise<ContractTransaction> {
		return await this.registry.removeProjectMember(projectID, address);
	}

	async approveRelease(releaseID: ethers.BigNumberish): Promise<ContractTransaction> {
		return await this.registry.approveRelease(releaseID);
	}

	async revokeRelease(releaseID: ethers.BigNumberish): Promise<ContractTransaction> {
		return await this.registry.approveRelease(releaseID);
	}

	async setProductLimit(projectID: ethers.BigNumberish, limit: ethers.BigNumberish): Promise<ContractTransaction> {
		return await this.license.setLimit(projectID, limit);
	}

	async setProductRoyalty(projectID: ethers.BigNumberish, recipient: string, amount: ethers.BigNumberish): Promise<ContractTransaction> {
		return await this.license.setRoyalty(projectID, recipient, amount);
	}

	async setProductPrice(projectID: ethers.BigNumberish, price: ethers.BigNumberish): Promise<ContractTransaction> {
		const setPrice = this.license['setPrice(uint256,uint256)'];
		return await setPrice(projectID, price);
	}

	async setProductTokenPrice(token: string, projectID: ethers.BigNumberish, price: ethers.BigNumberish): Promise<ContractTransaction> {
		const setPrice = this.license['setPrice(address,uint256,uint256)'];
		return await setPrice(token, projectID, price);
	}

	async purchaseProduct(projectID: ethers.BigNumberish, recipient: string): Promise<ContractTransaction> {
		const price = await this.getProductPrice(projectID);
		const purchase = this.license['purchase(uint256,address)'];
		return await purchase(projectID, recipient, { value: price });
	}

	async purchaseProductToken(token: string, projectID: ethers.BigNumberish, recipient: string): Promise<ContractTransaction> {
		const erc20 = new ethers.Contract(token, erc20ABI, this.license.signer);
		const price = await this.getProductTokenPrice(token, projectID);
		// approve the transfer
		const approveTx = await erc20.approve(this.license.address, price);
		await approveTx.wait();
		// purchase the product
		const purchase = this.license['purchase(address,uint256,address)'];
		return await purchase(token, projectID, recipient);
	}

	async withdrawProductBalance(projectID: ethers.BigNumberish, recipient: string): Promise<ContractTransaction> {
		const withdraw = this.license['withdraw(uint256,address)'];
		return await withdraw(projectID, recipient);
	}

	async withdrawProductTokenBalance(token: string, projectID: ethers.BigNumberish, recipient: string): Promise<ContractTransaction> {
		const withdraw = this.license['withdraw(address,uint256,address)'];
		return await withdraw(token, projectID, recipient);
	}

	async getProductPrice(projectID: ethers.BigNumberish): Promise<ethers.BigNumber> {
		const getPrice = this.license['getPrice(uint256)'];
		return await getPrice(projectID);
	}

	async getProductTokenPrice(token: string, projectID: ethers.BigNumberish): Promise<ethers.BigNumber> {
		const getPrice = this.license['getPrice(address,uint256)'];
		return await getPrice(token, projectID);
	}

	async getProductLimit(projectID: ethers.BigNumberish): Promise<ethers.BigNumber> {
		return await this.license.getLimit(projectID);
	}

	async getProductRoyaltyInfo(projectID: ethers.BigNumberish, price: ethers.BigNumberish): Promise<[string, BigNumber]> {
		return await this.license.royaltyInfo(projectID, price);
	}

	async getProductSupply(projectID: ethers.BigNumberish): Promise<ethers.BigNumber> {
		return await this.license.getSupply(projectID);
	}

	async getProductBalance(address: string, projectID: ethers.BigNumberish): Promise<ethers.BigNumber> {
		return await this.license.balanceOf(address, projectID);
	}

	async getProductBalanceBatch(addresses: string[], projectIDs: ethers.BigNumberish[]): Promise<ethers.BigNumber[]> {
		return await this.license.balanceOfBatch(addresses, projectIDs);
	}

	async getAccountMembers(accountID: ethers.BigNumberish): Promise<string[]> {
		return await this.registry.getAccountMembers(accountID);
	}

	async getProjectMembers(projectID: ethers.BigNumberish): Promise<string[]> {
		return await this.registry.getProjectMembers(projectID);
	}

	async getReleaseSigners(releaseID: ethers.BigNumberish): Promise<string[]> {
		return await this.registry.getReleaseSigners(releaseID);
	}

	async getLatestReleaseID(projectID: ethers.BigNumberish): Promise<ethers.BigNumber> {
		return await this.registry.getLatestReleaseID(projectID);
	}

	async getPreviousReleaseID(releaseID: ethers.BigNumberish): Promise<ethers.BigNumber> {
		return await this.registry.getPreviousReleaseID(releaseID);
	}

	async getProjectAccountID(projectID: ethers.BigNumberish): Promise<ethers.BigNumber> {
		return await this.registry.getProjectAccountID(projectID);
	}

	async getReleaseProjectID(releaseID: ethers.BigNumberish): Promise<ethers.BigNumber> {
		return await this.registry.getReleaseProjectID(releaseID);
	}

	async isAccountMember(accountID: ethers.BigNumberish, address: string): Promise<boolean> {
		return await this.registry.isAccountMember(accountID, address);
	}

	async isProjectMember(projectID: ethers.BigNumberish, address: string): Promise<boolean> {
		return await this.registry.isProjectMember(projectID, address);
	}

	async isReleaseSigner(releaseID: ethers.BigNumberish, address: string): Promise<boolean> {
		return await this.registry.isReleaseSigner(releaseID, address);
	}

	async listAccounts(): Promise<Account> {
		const { data } = await fetchGraphQL(this.subgraphUrl, {
			query: queries.ACCOUNT_QUERY
		});
		return data.accounts;
	}

	async listProjects(): Promise<Project> {
		const { data } = await fetchGraphQL(this.subgraphUrl, {
			query: queries.PROJECT_QUERY
		});
		return data.projects;
	}

	async listReleases(): Promise<Release> {
		const { data } = await fetchGraphQL(this.subgraphUrl, {
			query: queries.RELEASE_QUERY
		});
		return data.releases;
	}

	async listAccountProjects(accountID: ethers.BigNumberish): Promise<Project[]> {
		const { data } = await fetchGraphQL(this.subgraphUrl, {
			query: queries.ACCOUNT_PROJECT_QUERY,
			variables: { accountID: accountID }
		});
		return data.account ? data.account.projects : [];
	}

	async listProjectReleases(projectID: ethers.BigNumberish): Promise<Release[]> {
		const { data } = await fetchGraphQL(this.subgraphUrl, {
			query: queries.PROJECT_RELEASE_QUERY,
			variables: { projectID }
		});
		return data.project ? data.project.releases : [];
	}

	async listUserAccounts(address: string): Promise<Account[]> {
		const { data } = await fetchGraphQL(this.subgraphUrl, {
			query: queries.USER_ACCOUNTS_QUERY,
			variables: { address }
		});
		return data.user ? data.user.accounts : [];
	}

	async listUserProjects(address: string): Promise<Project[]> {
		const { data } = await fetchGraphQL(this.subgraphUrl, {
			query: queries.USER_PROJECTS_QUERY,
			variables: { address }
		});
		return data.user ? data.user.projects : [];
	}

	getFileBaseName(filePath: string) {
		return filePath.split('/').pop() || filePath;
	}

	isBrowserFile(file: File | FileObject): file is File {
		return (file as File).lastModified !== undefined;
	};

	async writeJSON(data: Object): Promise<string> {
		let buffer: Blob | Buffer;
		let string = JSON.stringify(data);

		if (typeof window === 'undefined') {
			buffer = Buffer.from(JSON.stringify(data));
		} else {
			buffer = new Blob([string], { type: 'application/json' });
		}

		const res = await this.ipfs.add(buffer, { cidVersion: 1 });

		return `${this.ipfsGateway}/ipfs/${res.cid.toString()}`;
	}

	async writeFile(file: File | FileObject, wrapWithDirectory = false, onProgress?: (percent: number) => void) {
		if (typeof file === 'undefined') throw new Error("file === undefined, must pin at least one file");

		let fileData, fileSize: number;
		const baseFileName = this.getFileBaseName(file.name);
		const path = wrapWithDirectory ? `/${baseFileName}/${baseFileName}` : baseFileName;

		if (this.isBrowserFile(file)) {
			fileData = {
				content: file,
				path: file.name,
			};
			fileSize = file.size;
		} else {
			const fileStream = file.stream();
			fileData = { content: fileStream, path };
			fileSize = require('fs').statSync(fileStream.path).size;
		}

		const res = await this.ipfs.add(fileData, {
			wrapWithDirectory,
			cidVersion: 1,
		});

		return `${this.ipfsGateway}/ipfs/${res.cid.toString()}`;
	}

	async writeFolder(files: ImportCandidate[], wrapWithDirectory = false, onProgress?: (percent: number) => void) {
		if (files.length == 0) throw new Error("files.length == 0, must pin at least one file");

		const cids: string[] = [];
		for await (const res of this.ipfs.addAll(files, {
			cidVersion: 1,
			wrapWithDirectory,
		})) {
			cids.push(res.cid.toString());
		}

		return `${this.ipfsGateway}/ipfs/${cids[cids.length - 1]}`;
	}

	generateID = generateID;

	getAccountID = getAccountID;

	getProjectID = getProjectID;

	getReleaseID = getReleaseID;
}<|MERGE_RESOLUTION|>--- conflicted
+++ resolved
@@ -50,14 +50,6 @@
 		for (let i = 0; i < platforms.length; i++) {
 			if (config.platforms[platforms[i] as SupportedPlatform]) {
 				filesObject[platforms[i]] = await getFilesFromPath(config.platforms[platforms[i] as SupportedPlatform]);
-<<<<<<< HEAD
-=======
-				if (platforms[i] !== 'web') {
-					/* @TODO make this support more than one file
-					@ts-expect-error overwrite readOnly name property to include full filePath */
-					filesObject[platforms[i]][0].name = require('path').join(platforms[i], filesObject[platforms[i]][0].name);
-				}
->>>>>>> 708e5efc
 			}
 		}
 
