import { TeamMeta, ProjectMeta, ReleaseMeta, LicenseMeta } from '../index';
import { IPFS } from './ipfs';
import { Pinata } from './pinata';

/**
 * Storage abstraction API.
 */
export interface StorageAPI {
	/**
	 * Read team metadata from storage.
	 * 
	 * @param metaURI Metadata URI.
	 */
	readTeamMeta(metaURI: string): Promise<TeamMeta>;

	/**
	 * Read project metadata from storage.
	 * 
	 * @param metaURI Metadata URI.
	 */
	readProjectMeta(metaURI: string): Promise<ProjectMeta>;

	/**
	 * Read release metadata from storage.
	 * 
	 * @param metaURI Metadata URI.
	 */
	readReleaseMeta(metaURI: string): Promise<ReleaseMeta>;

	/**
	 * Read license metadata from storage.
	 * 
	 * @param metaURI Metadata URI.
	 */
	readLicenseMeta(metaURI: string): Promise<LicenseMeta>;

	/**
	 * Write team metadata to storage and return its URI.
	 * 
	 * @param team Team metadata.
	 */
	writeTeamMeta(team: TeamMeta): Promise<string>;

	/**
	 * Write project metadata to storage and return its URI.
	 * 
	 * @param project Project metadata.
	 */
	writeProjectMeta(project: ProjectMeta): Promise<string>;

	/**
	 * Write release metadata to storage and return its URI.
	 * 
	 * @param release Release metadata.
	 */
	writeReleaseMeta(release: ReleaseMeta): Promise<string>;

	/**
<<<<<<< HEAD
	 * Write license metadata to storage and return its URI.
	 * 
	 * @param license License metadata.
	 */
	writeLicenseMeta(license: LicenseMeta): Promise<string>;

	/**
	 * Write data to storage and return its URI.
=======
	 * Write JSON to storage and return its URI.
>>>>>>> e9de1ba1
	 * 
	 * @param data JSON data to write
	 */
	writeJSON(data: string): Promise<string>;

	/**
	 * Write file contents to storage and return its URI.
	 * 
	 * @param data File to write
	 */
	writeFile(data: File): Promise<string>;

	/**
	 * Read data from storage.
	 * 
	 * @param uri URI of data.
	 */
	read(uri: string): Promise<string>;
}

export { IPFS, Pinata };<|MERGE_RESOLUTION|>--- conflicted
+++ resolved
@@ -56,7 +56,6 @@
 	writeReleaseMeta(release: ReleaseMeta): Promise<string>;
 
 	/**
-<<<<<<< HEAD
 	 * Write license metadata to storage and return its URI.
 	 * 
 	 * @param license License metadata.
@@ -65,9 +64,7 @@
 
 	/**
 	 * Write data to storage and return its URI.
-=======
 	 * Write JSON to storage and return its URI.
->>>>>>> e9de1ba1
 	 * 
 	 * @param data JSON data to write
 	 */
