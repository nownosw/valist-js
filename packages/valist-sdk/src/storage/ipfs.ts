import { TeamMeta, ProjectMeta, ReleaseMeta, LicenseMeta } from '../index';
import { StorageAPI } from './index';
import * as types from 'ipfs-core-types';
import { create } from 'ipfs-http-client';
import { toString } from 'uint8arrays/to-string';
import { concat } from 'uint8arrays/concat';
import all from 'it-all';

export class IPFS implements StorageAPI {
	ipfs: types.IPFS;

	constructor(ipfs: types.IPFS) {
		this.ipfs = ipfs;
	}

	async readTeamMeta(metaURI: string): Promise<TeamMeta> {
		const data = await this.read(metaURI);
		return JSON.parse(data);
	}

	async readProjectMeta(metaURI: string): Promise<ProjectMeta> {
		const data = await this.read(metaURI);
		return JSON.parse(data);
	}

	async readReleaseMeta(metaURI: string): Promise<ReleaseMeta> {
		const data = await this.read(metaURI);
		return JSON.parse(data);
	}

	async readLicenseMeta(metaURI: string): Promise<LicenseMeta> {
		const data = await this.read(metaURI);
		return JSON.parse(data);
	}

	async writeTeamMeta(team: TeamMeta): Promise<string> {
<<<<<<< HEAD
		const data = JSON.stringify(team);
		return await this.write(data);
	}

	async writeProjectMeta(project: ProjectMeta): Promise<string> {
		const data = JSON.stringify(project);
		return await this.write(data);
	}

	async writeReleaseMeta(release: ReleaseMeta): Promise<string> {
		const data = JSON.stringify(release);
		return await this.write(data);
	}

	async writeLicenseMeta(license: LicenseMeta): Promise<string> {
		const data = JSON.stringify(license);
		return await this.write(data);
=======
		const data = JSON.stringify(team, replacer);
		return await this.writeJSON(data);
	}

	async writeProjectMeta(project: ProjectMeta): Promise<string> {
		const data = JSON.stringify(project, replacer);
		return await this.writeJSON(data);
	}

	async writeReleaseMeta(release: ReleaseMeta): Promise<string> {
		const data = JSON.stringify(release, replacer);
		return await this.writeJSON(data);
>>>>>>> 1b3c77d0
	}

	async writeJSON(data: string): Promise<string> {
		const { cid } = await this.ipfs.add(data);
		return `/ipfs/${cid.toString()}`;
	}

	async writeFile(data: File): Promise<string> {
		const { cid } = await this.ipfs.add(data);
		return `/ipfs/${cid.toString()}`;
	}

	async read(uri: string): Promise<string> {
		const data = await all(this.ipfs.cat(uri));
		return toString(concat(data));
	}
}

/**
 * Creates the default IPFS storage provider.
 */
export function createIPFS(): StorageAPI {
	const ipfs = create({ host: 'pin.valist.io', port: 443, protocol: 'https' });
	return new IPFS(ipfs);
}<|MERGE_RESOLUTION|>--- conflicted
+++ resolved
@@ -34,38 +34,18 @@
 	}
 
 	async writeTeamMeta(team: TeamMeta): Promise<string> {
-<<<<<<< HEAD
 		const data = JSON.stringify(team);
-		return await this.write(data);
+		return await this.writeJSON(data);
 	}
 
 	async writeProjectMeta(project: ProjectMeta): Promise<string> {
 		const data = JSON.stringify(project);
-		return await this.write(data);
+		return await this.writeJSON(data);
 	}
 
 	async writeReleaseMeta(release: ReleaseMeta): Promise<string> {
 		const data = JSON.stringify(release);
-		return await this.write(data);
-	}
-
-	async writeLicenseMeta(license: LicenseMeta): Promise<string> {
-		const data = JSON.stringify(license);
-		return await this.write(data);
-=======
-		const data = JSON.stringify(team, replacer);
 		return await this.writeJSON(data);
-	}
-
-	async writeProjectMeta(project: ProjectMeta): Promise<string> {
-		const data = JSON.stringify(project, replacer);
-		return await this.writeJSON(data);
-	}
-
-	async writeReleaseMeta(release: ReleaseMeta): Promise<string> {
-		const data = JSON.stringify(release, replacer);
-		return await this.writeJSON(data);
->>>>>>> 1b3c77d0
 	}
 
 	async writeJSON(data: string): Promise<string> {
