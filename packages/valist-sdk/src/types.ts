import { FileObject as FObject } from "files-from-path";

export type FileObject = FObject;

// Valist Types
export class AccountMeta {
	/** account image */
	public image?: string;
	/** account friendly name. */
	public name?: string;
	/** short description of the account. */
	public description?: string;
	/** link to the account website. */
	public external_url?: string;
}

export class ProjectMeta {
	/** project image used for profile pic */
	public image?: string;
	/** main project image used for discovery */
	public main_capsule?: string;
	/** project friendly name */
	public name?: string;
	/** short description of the project. */
	public short_description?: string;
	/** extended description of the project. */
	public description?: string;
	/** link to the project website. */
	public external_url?: string;
	/** type used by clients to handle project */
	public type?: string;
	/** tags used for searching and categorization */
	public tags?: string[];
	/** videos and graphics of the project */
	public gallery?: GalleryMeta[];
	/** address where donations are sent*/
	public donation_address?: string;
	/** whether to prompt for donation */
	public prompt_donation?: boolean;
	/** launch project from external_url*/
	public launch_external?: boolean;
	/** repository used for deployments */
	public repository?: string;
}

export class GalleryMeta {
	public name = '';
	public src = '';
	public type = '';
	public preview?: string;
}

/*
	Example ReleaseMeta:
		{
			"external_url": "webCID || nativeCID",
			"install": {
				"web": {
					"external_url": "webCID",
					"name": "web"
				},
				"linux_amd64": {
					"external_url": "nativeCID/linux_amd64_build",
					"name": "binaryname"
				},
				"linux_arm64": {
					"external_url": "nativeCID/linux_arm64_build",
					"name": "binaryname"
				},
				"windows_amd64": {
					"external_url": "nativeCID/windows_amd64_build",
					"name": "binaryname",
					"dependencies": {
						"cpp-libs@version": "microsoft_link || cid"
					}
				}
			}
		}
		*/

export class ReleaseMeta {
	constructor(metadata_version = '2') {
		this._metadata_version = metadata_version;
		this.path = '';
		this.name = '';
		this.description = '';
		this.external_url = '';
		this.platforms = {};
	}
	/** valist metadata version */
	public _metadata_version: string;
	/** project image */
	public image?: string;
	/** full account/project/release path */
	public path: string;
	/** full release name. */
	public name: string;
	/** short description of the release. */
	public description: string;
	/** link to the release assets. */
	public external_url: string;
	/** source code snapshot */
	public source?: string;
	/** installable binaries and web bundles */
	public platforms: PlatformsMeta;
}

export type SupportedPlatform = 'web' | 'darwin_amd64' | 'darwin_arm64' | 'linux_amd64' | 'linux_arm64' | 'windows_amd64' | 'android_arm64';

export const supportedPlatforms: SupportedPlatform[] = ['web', 'darwin_amd64', 'darwin_arm64', 'linux_amd64', 'linux_arm64', 'windows_amd64', 'android_arm64'];

export const platformNames: Record<SupportedPlatform, string> = {
	"web": "Web build",
	"windows_amd64": "Windows (amd64 / Intel)",
	"linux_amd64": "Linux (amd64 / Intel)",
	"linux_arm64": "Linux (arm64)",
	"darwin_arm64": "macOS (arm64 / Apple Silicon)",
	"darwin_amd64": "macOS (amd64 / Intel)",
	"android_arm64": "Android (arm64)",
};

export class PlatformsMeta {
	/** web bundle */
	public web?: {
		name: string,
		external_url: string,
	};
	/** android/arm64 path */
	public android_arm64?: {
		name: string,
		external_url: string,
	};
	/** darwin/amd64 path */
	public darwin_amd64?: {
		name: string,
		external_url: string,
	};
	/** darwin/arm64 path */
	public darwin_arm64?: {
		name: string,
		external_url: string,
	};
	/** linux/386 path */
	public linux_386?: {
		name: string,
		external_url: string,
	};
	/** linux/amd64 path */
	public linux_amd64?: {
		name: string,
		external_url: string,
	};
	/** linux/arm path */
	public linux_arm?: {
		name: string,
		external_url: string,
	};
	/** linux/arm64 path */
	public linux_arm64?: {
		name: string,
		external_url: string,
	};
	/** windows/386 path */
	public windows_386?: {
		name: string,
		external_url: string,
	};
	/** windows/amd64 path */
	public windows_amd64?: {
		name: string,
		external_url: string,
	};
}

export class ReleaseMetaV1 {
	/** project image */
	public image?: string;
	/** full release name. */
	public name?: string;
	/** short description of the release. */
	public description?: string;
	/** link to the release assets. */
	public external_url?: string;
	/** source code snapshot */
	public source?: string;
	/** installable binaries */
	public install?: InstallMeta;
}

export class InstallMeta {
	/** binary name */
	public name?: string;
	/** web bundle */
	public web?: string;
	/** android/arm64 path */
	public android_arm64?: string;
	/** darwin/amd64 path */
	public darwin_amd64?: string;
	/** darwin/arm64 path */
	public darwin_arm64?: string;
	/** linux/386 path */
	public linux_386?: string;
	/** linux/amd64 path */
	public linux_amd64?: string;
	/** linux/arm path */
	public linux_arm?: string;
	/** linux/arm64 path */
	public linux_arm64?: string;
	/** windows/386 path */
	public windows_386?: string;
	/** windows/amd64 path */
	public windows_amd64?: string;
}

export function isReleaseMetaV1(releaseMeta: ReleaseMeta | ReleaseMetaV1): releaseMeta is ReleaseMetaV1 {
	const meta = releaseMeta as ReleaseMetaV1;
	return meta.install !== undefined || (meta as ReleaseMeta)._metadata_version === 'undefined';
}

export function isReleaseMetaV2(releaseMeta: ReleaseMeta | ReleaseMetaV1): releaseMeta is ReleaseMeta {
	const meta = releaseMeta as ReleaseMeta;
<<<<<<< HEAD
	return meta._metadata_version === '2';
=======
    return meta._metadata_version === '2';
}

export class ReleaseConfig {
	public account: string;
	public project: string;
	public release: string;
	public image?: string;
	public description?: string;
	public source?: string;
	public platforms: Record<SupportedPlatform, string>;
  
	constructor(account: string, project: string, release: string) {
	  this.account = account;
	  this.project = project;
	  this.release = release;
	  this.platforms = {
			web: '',
			darwin_amd64: '',
			darwin_arm64: '',
			windows_amd64: '',
			linux_amd64: '',
			linux_arm64: '',
			android_arm64: '',
		};
	}
>>>>>>> 03aedf13
}<|MERGE_RESOLUTION|>--- conflicted
+++ resolved
@@ -219,10 +219,7 @@
 
 export function isReleaseMetaV2(releaseMeta: ReleaseMeta | ReleaseMetaV1): releaseMeta is ReleaseMeta {
 	const meta = releaseMeta as ReleaseMeta;
-<<<<<<< HEAD
 	return meta._metadata_version === '2';
-=======
-    return meta._metadata_version === '2';
 }
 
 export class ReleaseConfig {
@@ -233,12 +230,12 @@
 	public description?: string;
 	public source?: string;
 	public platforms: Record<SupportedPlatform, string>;
-  
+
 	constructor(account: string, project: string, release: string) {
-	  this.account = account;
-	  this.project = project;
-	  this.release = release;
-	  this.platforms = {
+		this.account = account;
+		this.project = project;
+		this.release = release;
+		this.platforms = {
 			web: '',
 			darwin_amd64: '',
 			darwin_arm64: '',
@@ -248,5 +245,4 @@
 			android_arm64: '',
 		};
 	}
->>>>>>> 03aedf13
 }