import { AsyncInput, Button } from '@valist/ui';
import { ethers } from 'ethers';
import { useState, useEffect, KeyboardEvent } from 'react';
import { useEnsAddress } from 'wagmi';

const isENS = (address: string) => address.endsWith('.eth');
const isAddress = (address: string) => ethers.utils.isAddress(address);

export interface AddressProps {
  value?: string;
  label?: string;
  onSubmit: (address: string) => void;
  required?: boolean;
  disabled?: boolean;
}

export function AddressInput(props: AddressProps) {
  const [value, setValue] = useState(props.value || '');
  const [error, setError] = useState('');

  const { data, isLoading } = useEnsAddress({ 
    name: value,
    chainId: 1,
    enabled: isENS(value),
  });

  const isValidENS = !isLoading && !!data;
  const isValid = isValidENS || isAddress(value);

  useEffect(() => {
    if (isLoading || isValid || !value) {
      setError('');
    } else if (isENS(value)) {
      setError('Cannot resolve ENS name');
    } else {
      setError('Address format is invalid');
    }
  }, [value, isLoading, isValid]);

  const submit = (event: React.KeyboardEvent<HTMLElement>, submit?: boolean) => {
    if (event.key !== 'Enter' && !submit) return;
    event.preventDefault();

    if (isLoading || !isValid) return;
    props.onSubmit(data ?? value);
    setValue(value ? (data || value) : '');  
  };

  return (
<<<<<<< HEAD
    <AsyncInput
      label={props?.label || "Add member"}
      placeholder="Address or ENS"
      value={value} 
      error={error}
      disabled={props.disabled}
      loading={isLoading}
      valid={isValid}
      required={props.required}
      onKeyPress={submit}
      onChange={(event) => setValue(event.currentTarget.value)}
    />
=======
    <>
      <AsyncInput
        label="Add member"
        placeholder="Address or ENS"
        value={value} 
        error={error}
        disabled={props.disabled}
        loading={isLoading}
        valid={isValid}
        onKeyPress={submit}
        onChange={(event) => setValue(event.currentTarget.value)}
      />
      <Button style={{ width: 150 }} onClick={(e: KeyboardEvent<HTMLElement>) => submit(e, true)}>
        Add
      </Button>
    </>
>>>>>>> e0590cab
  );
}<|MERGE_RESOLUTION|>--- conflicted
+++ resolved
@@ -47,29 +47,16 @@
   };
 
   return (
-<<<<<<< HEAD
-    <AsyncInput
-      label={props?.label || "Add member"}
-      placeholder="Address or ENS"
-      value={value} 
-      error={error}
-      disabled={props.disabled}
-      loading={isLoading}
-      valid={isValid}
-      required={props.required}
-      onKeyPress={submit}
-      onChange={(event) => setValue(event.currentTarget.value)}
-    />
-=======
     <>
       <AsyncInput
-        label="Add member"
+        label={props?.label || "Add member"}
         placeholder="Address or ENS"
         value={value} 
         error={error}
         disabled={props.disabled}
         loading={isLoading}
         valid={isValid}
+        required={props.required}
         onKeyPress={submit}
         onChange={(event) => setValue(event.currentTarget.value)}
       />
@@ -77,6 +64,5 @@
         Add
       </Button>
     </>
->>>>>>> e0590cab
   );
 }