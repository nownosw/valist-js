import type { NextPage } from 'next';
import React, { useState, useContext } from 'react';
import { useAccount } from 'wagmi';
import { useRouter } from 'next/router';
import { useApolloClient, useQuery } from '@apollo/client';
import { useListState } from '@mantine/hooks';
import { useForm, zodResolver } from '@mantine/form';
import { ValistContext } from '@/components/ValistProvider';
import { AddressInput } from '@/components/AddressInput';
import { NameInput } from '@/components/NameInput';
import { defaultTags, defaultTypes } from '@/forms/common';
import { getChainId } from '@/utils/config';
import query from '@/graphql/CreateProjectPage.graphql';

import { 
  schema,
  FormValues,
  createProject, 
} from '@/forms/create-project';

import {
  Group,
  Text,
  Title,
  Stack,
  List,
  TextInput,
  Textarea,
  Select,
  MultiSelect,
  Tabs,
} from '@mantine/core';

import { 
  Button,
  ImageInput,
  MemberList,
  GalleryInput,
} from '@valist/ui';

export interface CreateProjectProps {
  afterCreate?: () => void;
}

export function CreateProject(props: CreateProjectProps) {
  const router = useRouter();
  const { cache } = useApolloClient();
  const { address } = useAccount();
  const chainId = getChainId();

  const valist = useContext(ValistContext);

  const accountName = `${router.query.account}`;
<<<<<<< HEAD
  const accountId = valist.generateID(chain?.id || 137, accountName);

  const { data } = useQuery(query, {
    variables: { id: accountId },
  });
  
=======
  const accountId = valist.generateID(chainId, accountName);
>>>>>>> 93d1e2e4
  const accountMembers = data?.account?.members ?? [];

  // form values
  const [loading, setLoading] = useState(false);
  const [image, setImage] = useState<File>();
  const [mainCapsule, setMainCapsule] = useState<File>();
  const [gallery, setGallery] = useState<File[]>([]);
  const [members, membersHandlers] = useListState<string>([]);
  const [activeTab, setActiveTab] = useState<string | null>();

  const removeMember = (member: string) => {
    membersHandlers.filter((other: string) => 
      other.toLowerCase() !== member.toLowerCase(),
    );
  };

  const addMember = (member: string) => {
    removeMember(member);
    membersHandlers.append(member);
  };

  const form = useForm<FormValues>({
    validate: zodResolver(schema),
    validateInputOnChange: true,
    initialValues: {
      projectName: '',
      displayName: '',
      website: '',
      description: '',
      shortDescription: '',
      youTubeLink: '',
      tags: [],
      type: '',
    },
  });

  const submit = (values: FormValues) => {
    setLoading(true);
    createProject(
      address,
      accountId,
      image,
      mainCapsule,
      gallery,
      members,
      values,
      valist,
      cache,
      chainId,
    ).then(success => {
      if (success) {
        props.afterCreate?.();
        router.push('/');
      }
    }).finally(() => {
      setLoading(false);  
    });
  };

  return (
    <form onSubmit={form.onSubmit(submit)}>
      <Tabs 
        defaultValue="basic"
        value={activeTab}
        onTabChange={setActiveTab}
      >
        <Tabs.List grow>
          <Tabs.Tab value="basic">Basic Info</Tabs.Tab>
          <Tabs.Tab value="descriptions">Descriptions</Tabs.Tab>
          <Tabs.Tab value="members">Members</Tabs.Tab>
          <Tabs.Tab value="media">Media</Tabs.Tab>
        </Tabs.List>
        <Tabs.Panel value="basic">
          <Stack style={{ maxWidth: 784 }}>
            <Title mt="lg">Basic Info</Title>
            <Text color="dimmed">This is your public account info.</Text>
            <Title order={2}>Project Image</Title>
            <ImageInput 
              width={300}
              height={300}
              onChange={setImage} 
              value={image}
              disabled={loading}
            />
            <Title order={2}>Project Details</Title>
            <NameInput 
              label="Project Name (cannot be changed)"
              disabled={loading}
              parentId={accountId}
              required
              {...form.getInputProps('projectName')}
            />
            <TextInput 
              label="Display Name"
              disabled={loading}
              required 
              {...form.getInputProps('displayName')}
            />
            <TextInput 
              label="Website"
              disabled={loading}
              {...form.getInputProps('website')}
            />
            <Select
              label="Type"
              data={defaultTypes}
              placeholder="Select type"
              nothingFound="Nothing found"
              searchable
              creatable
              getCreateLabel={(query) => `+ Create ${query}`}
              {...form.getInputProps('type')}
            />
            <MultiSelect
              label="Tags"
              data={defaultTags}
              placeholder="Select tags"
              searchable
              creatable
              getCreateLabel={(query) => `+ Create ${query}`}
              {...form.getInputProps('tags')}
            />
          </Stack>
          <Group mt="lg">
            <Button 
              onClick={() => setActiveTab('descriptions')}
              variant="primary"
              disabled={!(form.values.projectName && form.values.displayName)}
            >
              Continue
            </Button>
          </Group>
        </Tabs.Panel>
        <Tabs.Panel value="descriptions">
          <Stack style={{ maxWidth: 784 }}>
            <Title mt="lg">Descriptions</Title>
            <Text color="dimmed">Let everyone know about your project.</Text>
            <Title order={2}>Short Description</Title>
            <Text color="dimmed">Enter a brief summary of the project. This will be displayed on the project card or thumbnail.</Text>
            <TextInput
              label="Short Description"
              disabled={loading}
              {...form.getInputProps('shortDescription')}
            />
            <Title order={2}>Description</Title>
            <Text color="dimmed">Give an extensive overview of your project. This will be displayed on your project landing page.</Text>
            <Textarea
              label="Description"
              disabled={loading}
              autosize={true}
              minRows={4}
              maxRows={12}
              {...form.getInputProps('description')}
            />
          </Stack>
          <Group mt="lg">
            <Button 
              onClick={() => setActiveTab('basic')}
              variant="secondary"
            >
              Back
            </Button>
            <Button 
              onClick={() => setActiveTab('members')}
              variant="primary"
            >
              Continue
            </Button>
          </Group>
        </Tabs.Panel>
        <Tabs.Panel value="members">
          <Stack style={{ maxWidth: 784 }}>
            <Title mt="lg">Members</Title>
            <Text color="dimmed">Members can perform the following actions:</Text>
            <List>
              <List.Item>Add or remove project members</List.Item>
              <List.Item>Update project info</List.Item>
              <List.Item>Publish new releases</List.Item>
            </List>
            <Title order={2}>Account Admins</Title>
            <MemberList
              label="Account Admin"
              members={accountMembers.map((acc: any) => acc.id)}
            />
            <Title order={2}>Project Admins</Title>
            <AddressInput
              onSubmit={addMember}
              disabled={loading}
            />
            <MemberList
              label="Project Admin"
              members={members}
              onRemove={removeMember}
              editable={!loading}
            />
          </Stack>
          <Group mt="lg">
            <Button 
              onClick={() => setActiveTab('descriptions')}
              variant="secondary"
            >
              Back
            </Button>
            <Button 
              onClick={() => setActiveTab('media')}
              variant="primary"
            >
              Continue
            </Button>
          </Group>
        </Tabs.Panel>
        <Tabs.Panel value="media">
          <Stack style={{ maxWidth: 784 }}>
            <Title mt="lg">Media</Title>
            <Text color="dimmed">Show off your project with videos and images.</Text>
            <Title order={2}>YouTube Link</Title>
            <Text color="dimmed">Paste a link to your video.</Text>
            <TextInput
              label="YouTube Link"
              disabled={loading}
              {...form.getInputProps('youTubeLink')}
            />
            <Title order={2}>Header Image</Title>
            <Text color="dimmed">This can be the cover image of your game or app. Recommended size is (616x353).</Text>
            <ImageInput 
              width={616}
              height={353}
              onChange={setMainCapsule} 
              value={mainCapsule}
              disabled={loading}
            />
            <Title order={2}>Gallery Images</Title>
            <Text color="dimmed">Additional images of your game or app. Recommended size is (1280x720 or 1920x1080).</Text>
            <GalleryInput
              onChange={setGallery}
              value={gallery}
              disabled={loading}
            />
          </Stack>
          <Group mt="lg">
            <Button 
              onClick={() => setActiveTab('members')}
              variant="secondary"
            >
              Back
            </Button>
            <Button 
              type="submit"
              disabled={loading}
            >
              Create
            </Button>
          </Group>
        </Tabs.Panel>
      </Tabs>
    </form>
  );
};<|MERGE_RESOLUTION|>--- conflicted
+++ resolved
@@ -51,16 +51,12 @@
   const valist = useContext(ValistContext);
 
   const accountName = `${router.query.account}`;
-<<<<<<< HEAD
-  const accountId = valist.generateID(chain?.id || 137, accountName);
+  const accountId = valist.generateID(chainId, accountName);
 
   const { data } = useQuery(query, {
     variables: { id: accountId },
   });
   
-=======
-  const accountId = valist.generateID(chainId, accountName);
->>>>>>> 93d1e2e4
   const accountMembers = data?.account?.members ?? [];
 
   // form values
