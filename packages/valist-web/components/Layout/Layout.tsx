--- conflicted
+++ resolved
@@ -1,9 +1,5 @@
-<<<<<<< HEAD
-import React, { useState, useContext } from 'react';
+import React, { useState, useContext, useEffect } from 'react';
 import Head from 'next/head';
-=======
-import React, { useState, useContext, useEffect } from 'react';
->>>>>>> 0116516d
 import { useRouter } from 'next/router';
 import { useMediaQuery } from '@mantine/hooks';
 import { ConnectButton } from '@rainbow-me/rainbowkit';
@@ -86,7 +82,12 @@
               href={`/-/account/${account?.name}/settings`}
               active={router.asPath === `/-/account/${account?.name}/settings`} 
             />
-<<<<<<< HEAD
+            {isElectron && <Navbar.Link 
+              icon={Icons.Apps} 
+              text="Library"
+              href={`/-/library`}
+              active={router.asPath === `/-/library`} 
+            />}
             {isMobile &&
               <>
                 <Navbar.Link 
@@ -103,14 +104,6 @@
                 />
               </>
             }
-=======
-            {isElectron && <Navbar.Link 
-              icon={Icons.Apps} 
-              text="Library"
-              href={`/-/library`}
-              active={router.asPath === `/-/library`} 
-            />}
->>>>>>> 0116516d
           </Navbar.Section>
           <Navbar.Section px={30} py="md">
             <div style={{ display: 'flex', gap: 30 }}>
