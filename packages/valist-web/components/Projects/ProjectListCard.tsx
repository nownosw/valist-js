--- conflicted
+++ resolved
@@ -23,19 +23,11 @@
   useEffect(() => {
     const fetchProjectMeta = async (metaURI: string) => {
       try {
-<<<<<<< HEAD
         const projectJson = await fetch(metaURI).then(res => res.json());
         setMeta(projectJson);
       } catch (err) {
         console.log("Failed to fetch project metadata.", err);
         console.log(metaURI);
-=======
-        const projectJson = await valistCtx.valist.storage.readProjectMeta(metaURI);
-        console.log('test', projectJson.short_description);
-        setMeta(projectJson);
-      } catch (err) {
-        console.log("Failed to fetch project JSON.", err);
->>>>>>> a926d82f
         accountCtx.notify('error', String(err));
       }
     };
