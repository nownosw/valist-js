import { Fragment, useContext, useEffect, useState } from "react";
import { useAppDispatch } from "../../app/hooks";
import FileUpload from "../../components/Files/FileUpload";
import ImageUpload from "../../components/Images/ImageUpload";
import Tooltip from "../../components/Tooltip";
import { SetUseState } from "../../utils/Account/types";
import { shortnameFilterRegex } from "../../utils/Validation";
import ValistContext from "../valist/ValistContext";
import Web3Context from "../valist/Web3Context";
import { setDescription, setMembers, setDisplayName, setUsername, setWebsite } from "./teamSlice";

interface CreateTeamFormProps {
  edit: boolean;
  submitText: string;
  view: string;
<<<<<<< HEAD
  accountID: string;
  teamUsername: string;
  teamDisplayName: string;
  teamWebsite: string;
  teamMembers: string[];
  teamDescription: string;
  setImage: SetUseState<File | null>;
=======
  accountID: string | null;
  accountUsername: string;
  accountDisplayName: string;
  accountWebsite: string;
  accountMembers: string[];
  accountDescription: string;
  accountBeneficiary: string;
  setImage: SetUseState<File[]>;
>>>>>>> 4037c0d4
  addMember: (address: string) => Promise<void>;
  submit: () => void;
}

const errorStyle = 'border-red-300 placeholder-red-400 focus:ring-red-500 focus:border-red-500';
const normalStyle = 'border-gray-300 placeholder-gray-400 focus:ring-indigo-500 focus:border-indigo-500';

export default function CreateTeamForm(props: CreateTeamFormProps) {
  const valistCtx = useContext(ValistContext);
  const web3Ctx = useContext(Web3Context);
  const dispatch = useAppDispatch();
  const [memberText, setMemberText] = useState<string>('');

  const [_name, _setName] = useState<string>('');

  const [cleanName, setCleanName] = useState<string>('');
  const [validName, setValidName] = useState<boolean>(false);
  const [validMemberList, setValidMemberList] = useState(false);

  const [formValid, setFormValid] = useState(false);
  const [loading, setLoading] = useState(false);

  useEffect(() => {
<<<<<<< HEAD
=======
    const checkTeamName = async (accountName: string) => {
      try {
        if (!valistCtx || !props.accountID) return true;

        const resp = await valistCtx.getAccountMeta(accountName);
        if (JSON.stringify(resp).includes("<html><head>")) {
          return false;
        }
      } catch (err: any) {
        if (JSON.stringify(err).includes("err-account-not-exist")) {
          console.log('error', err);
          return false;
        }
      }
      return true;
    };

>>>>>>> 4037c0d4
    (async () => {
      if (valistCtx && props.accountID){
        const accountExists = await valistCtx.accountExists(props.accountID);
        setValidName(!accountExists);
      } else {
        setValidName(true);
      }
      dispatch(setUsername(_name));
    })();
  }, [_name, dispatch, props.accountID, valistCtx]);

  useEffect(() => {
    (async () => {
      const membersList = memberText.split('\n');
      let members: string[] = [];

      for (const member of membersList) {
        let address = await web3Ctx.isValidAddress(member);
        if (address) members.push(address);
      }
      
      if (members.length > 0) {
        setValidMemberList(true);
        dispatch(setMembers(members));
      } else {
        setValidMemberList(false);
      }

      setLoading(false);
    })();
  }, [dispatch, memberText, web3Ctx.isValidAddress]);

  useEffect(() => {
    if (props.edit || (_name && validName && validMemberList)) {
      setFormValid(true);
    } else {
      setFormValid(false);
    }
  }, [_name, validName, validMemberList]);

  const handleSubmit = () => {
    if (formValid && !loading) {
      if (!props.edit) {
        alert(`
<<<<<<< HEAD
Confirmation: You are about to create "${props.teamUsername}" with the following details:
Account username: ${props.teamUsername}
Account display name: ${props.teamDisplayName}
=======
Confirmation: You are about to create "${props.accountUsername}" with the following details:
Account username: ${props.accountUsername}
Account display name: ${props.accountDisplayName}
Beneficiary address: ${props.accountBeneficiary}
>>>>>>> 4037c0d4
Members (admins):
${props.accountMembers.join('\n')}
`);
      }
      props.submit();
    }
  };
  
  const ProjectFormContent = () => {
    switch (props.view) {
      case 'Basic Info':
        return <BasicInfoForm
          setImage={props.setImage}
          setCleanName={setCleanName}
          _setName={_setName}
          accountName={props.accountDisplayName}
          edit={props.edit}
          cleanName={cleanName}
          validName={validName}
          accountWebsite={props.accountWebsite} 
          accountDescription={props.accountDescription}
          formValid={formValid}
          submitText={props.submitText} 
          loading={loading} 
          setLoading={setLoading} 
          handleSubmit={handleSubmit}      
        />;
      case 'Members':
        return <MembersForm 
          edit={props.edit}
          submitText={props.submitText} 
          memberText={memberText} 
          validMemberList={validMemberList} 
          formValid={formValid}
          loading={loading}
          setMemberText={setMemberText} 
          setLoading={setLoading} 
          addMember={props.addMember}
          handleSubmit={handleSubmit}  
        />;
      default:
        return <Fragment />;
    }
  };
  
  return (
    <div>
      {ProjectFormContent()}
    </div>
  );
}

interface BasicInfoProps {
  accountName: string;
  accountWebsite: string;
  accountDescription: string;
  edit: boolean;
  cleanName: string;
  validName: boolean;
  formValid: boolean;
  submitText: string;
  loading: boolean;
  setImage: SetUseState<File[]>;
  setCleanName: SetUseState<string>;
  setLoading: SetUseState<boolean>;
  _setName: SetUseState<string>;
  handleSubmit: () => void;
}

const BasicInfoForm = (props: BasicInfoProps) => {
  const dispatch = useAppDispatch();

  return (
    <form className="grid grid-cols-1 gap-y-6 sm:gap-x-8" action="#" method="POST">
      <FileUpload title={'Set Image'} setFiles={props.setImage} files={[]} />
      {!props.edit && <div>
        <label htmlFor="name" className="block text-sm font-medium text-gray-700">
          Username (Cannot be changed) <span className="float-right"><Tooltip text='Immutable namespace for your account or account.' /></span>
        </label>
        <div className="mt-1">
          <input
            id="username"
            name="username"
            type="text"
            placeholder={'Account username'}
            onChange={(e) => props.setCleanName(e.target.value.toLowerCase().replace(shortnameFilterRegex, ''))}
            onBlur={(e) => props._setName(e.target.value.toLowerCase().replace(shortnameFilterRegex, ''))}
            value={props.cleanName}
            required
            className={`${props.validName ? normalStyle : !props.cleanName ? normalStyle : errorStyle}
            bg-slate-50 appearance-none block w-full px-3 py-2 border border-gray-300 
            rounded-md shadow-sm placeholder-gray-500 focus:outline-none focus:ring-indigo-500 
            focus:border-indigo-500 sm:text-sm`}
          />
        </div>
        {!props.validName && <div className="text-sm text-red-400">
            <p>Username taken! 😢</p>
        </div>}
      </div>}

      <div>
        <label htmlFor="name" className="block text-sm font-medium text-gray-700">
          Display Name <span className="float-right"><Tooltip text='Editable dispaly name on the account profile.' /></span>
        </label>
        <div className="mt-1">
          <input
            id="name"
            name="name"
            type="text"
            placeholder={'Account display name'}
            onChange={(e) => dispatch(setDisplayName(e.target.value))}
            required
            className='bg-slate-50 appearance-none block w-full px-3 py-2 border border-gray-300 
            rounded-md shadow-sm placeholder-gray-500 focus:outline-none focus:ring-indigo-500 
            focus:border-indigo-500 sm:text-sm'
            value={props.accountName}
          />
        </div>
      </div>

      <div>
        <label htmlFor="website" className="block text-sm font-medium text-gray-700">
          Website <span className="float-right"><Tooltip text="The link to your account or account's website." /></span>
        </label>
        <div className="mt-1">
          <input
            id="website"
            name="website"
            type="text"
            value={props.accountWebsite}
            onChange={(e) => dispatch(setWebsite(e.target.value))}
            placeholder='Website URL'
            required
            className="bg-slate-50 appearance-none block w-full px-3 py-2 border border-gray-300 
            rounded-md shadow-sm placeholder-gray-500 focus:outline-none focus:ring-indigo-500 
            focus:border-indigo-500 sm:text-sm"
          />
        </div>
      </div>

      <div>
        <label htmlFor="description" className="block text-sm font-medium text-gray-700">
          Description <span className="float-right"><Tooltip text='A short description about the team or account.' /></span>
        </label>
        <div className="mt-1">
          <textarea
            id="description"
            name="description"
            onChange={(e) => dispatch(setDescription(e.target.value))}
            value={props.accountDescription}
            rows={4}
            className="bg-slate-50 shadow-sm focus:ring-indigo-500 focus:border-indigo-500 mt-1 block 
            w-full sm:text-sm border border-gray-300 rounded-md"
            placeholder={'An example description'}
          />
        </div>
      </div>
            
      <SubmitButton 
        handleSubmit={props.handleSubmit} 
        formValid={props.formValid} 
        loading={props.loading} 
        submitText={props.submitText} 
      />
    </form>
  );
};

interface MembersFormProps {
  memberText: string;
  edit: boolean;
  validMemberList: boolean;
  formValid: boolean;
  submitText: string;
  loading: boolean;
  setMemberText: SetUseState<any>;
  setLoading: SetUseState<boolean>;
  addMember: (address: string) => Promise<void>;
  handleSubmit: () => void;
}

const MembersForm = (props: MembersFormProps) => {
  const [member, setMember] = useState('');

  return (
    <form className="grid grid-cols-1 gap-y-6 sm:gap-x-8" action="#" method="POST">

       {!props.edit && <div>
        <label htmlFor="members" className="block text-sm font-medium text-gray-700">
          Member Addresses <span className="float-right"><Tooltip text='A list of members seperated by new-line.' /></span>
        </label>
        <div className="mt-1">
          <textarea
            id="members"
            name="members"
            rows={4}
            onChange={() => { props.setLoading(true); props.setMemberText(''); }}
            onBlur={(e) => props.setMemberText(e.target.value)}
            className={`${props.validMemberList ? normalStyle : !props.memberText ? normalStyle : errorStyle} shadow-sm mt-1 block 
            bg-slate-50 w-full sm:text-sm border rounded-md`}
            placeholder="List of members"
            defaultValue={props.memberText}
          />
        </div>
      </div>}

      {props.edit &&  <div>
        <label htmlFor="new-member" className="block text-sm font-medium text-gray-700">
          New Member <span className="float-right"><Tooltip text="A new member address to be added to the account." /></span>
        </label>
        <div className="mt-1 flex">
          <input
            id="new-member"
            name="new-member"
            type="text"
            onChange={(e) => setMember(e.target.value)}
            placeholder='Member address'
            required
            className="bg-slate-50 appearance-none block w-full px-3 py-2 border border-gray-300 
            rounded-l-md shadow-sm placeholder-gray-500 focus:outline-none focus:ring-indigo-500 
            focus:border-indigo-500 sm:text-sm"
          />
      <button
        type="button"
        onClick={() => props.addMember(member)}
        className="-ml-px relative inline-flex items-center px-4 py-2 rounded-r-md border border-gray-300 bg-white text-sm font-medium text-gray-700 hover:bg-gray-50 focus:z-10 focus:outline-none focus:ring-1 focus:ring-indigo-500 focus:border-indigo-500"
      >
        Add
      </button>
        </div>
      </div>}
            
      {!props.edit && <SubmitButton 
        handleSubmit={props.handleSubmit} 
        formValid={props.formValid} 
        loading={props.loading} 
        submitText={props.submitText} 
      />}
    </form>
  );
};

interface SubmitButtonProps {
  handleSubmit: () => void;
  formValid: boolean;
  loading: boolean;
  submitText: string;
}

const SubmitButton = (props: SubmitButtonProps) => {
  return (
    <span className="w-full inline-flex rounded-md shadow-sm">
    <button onClick={() => props.handleSubmit()} value="Submit" type="button"
      className={`w-full inline-flex items-center justify-center px-6 py-3 border border-transparent
      text-base leading-6 font-medium rounded-md text-white transition ease-in-out duration-150
      ${props.formValid && !props.loading ?
        'bg-indigo-600 hover:bg-indigo-500 focus:outline-none focus:border-indigo-700 focus:shadow-outline-indigo active:bg-indigo-700' :
        'bg-indigo-200 hover:bg-indigo-200 focus:outline-none focus:shadow-outline-grey cursor-not-allowed'
      }`}>
        {props.submitText}
    </button>
  </span>
  );
};

<|MERGE_RESOLUTION|>--- conflicted
+++ resolved
@@ -8,29 +8,19 @@
 import ValistContext from "../valist/ValistContext";
 import Web3Context from "../valist/Web3Context";
 import { setDescription, setMembers, setDisplayName, setUsername, setWebsite } from "./teamSlice";
+import { FileWithPath } from 'file-selector';
 
 interface CreateTeamFormProps {
   edit: boolean;
   submitText: string;
   view: string;
-<<<<<<< HEAD
-  accountID: string;
-  teamUsername: string;
-  teamDisplayName: string;
-  teamWebsite: string;
-  teamMembers: string[];
-  teamDescription: string;
-  setImage: SetUseState<File | null>;
-=======
   accountID: string | null;
   accountUsername: string;
   accountDisplayName: string;
   accountWebsite: string;
   accountMembers: string[];
   accountDescription: string;
-  accountBeneficiary: string;
-  setImage: SetUseState<File[]>;
->>>>>>> 4037c0d4
+  setImage: SetUseState<FileWithPath[]>;
   addMember: (address: string) => Promise<void>;
   submit: () => void;
 }
@@ -54,26 +44,6 @@
   const [loading, setLoading] = useState(false);
 
   useEffect(() => {
-<<<<<<< HEAD
-=======
-    const checkTeamName = async (accountName: string) => {
-      try {
-        if (!valistCtx || !props.accountID) return true;
-
-        const resp = await valistCtx.getAccountMeta(accountName);
-        if (JSON.stringify(resp).includes("<html><head>")) {
-          return false;
-        }
-      } catch (err: any) {
-        if (JSON.stringify(err).includes("err-account-not-exist")) {
-          console.log('error', err);
-          return false;
-        }
-      }
-      return true;
-    };
-
->>>>>>> 4037c0d4
     (async () => {
       if (valistCtx && props.accountID){
         const accountExists = await valistCtx.accountExists(props.accountID);
@@ -118,16 +88,9 @@
     if (formValid && !loading) {
       if (!props.edit) {
         alert(`
-<<<<<<< HEAD
-Confirmation: You are about to create "${props.teamUsername}" with the following details:
-Account username: ${props.teamUsername}
-Account display name: ${props.teamDisplayName}
-=======
 Confirmation: You are about to create "${props.accountUsername}" with the following details:
 Account username: ${props.accountUsername}
 Account display name: ${props.accountDisplayName}
-Beneficiary address: ${props.accountBeneficiary}
->>>>>>> 4037c0d4
 Members (admins):
 ${props.accountMembers.join('\n')}
 `);
@@ -190,7 +153,7 @@
   formValid: boolean;
   submitText: string;
   loading: boolean;
-  setImage: SetUseState<File[]>;
+  setImage: SetUseState<FileWithPath[]>;
   setCleanName: SetUseState<string>;
   setLoading: SetUseState<boolean>;
   _setName: SetUseState<string>;
