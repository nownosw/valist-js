{
  "name": "@valist/web",
  "private": true,
  "scripts": {
    "dev": "next dev",
    "build": "next build",
    "start": "next start",
    "lint": "next lint",
    "lint:fix": "next lint --fix",
    "export": "next export"
  },
  "dependencies": {
    "@apollo/client": "^3.5.10",
    "@everipedia/wagmi-magic-connector": "^0.6.2",
<<<<<<< HEAD
    "@mantine/carousel": "^5.3.0",
    "@mantine/core": "^5.3.0",
    "@mantine/dropzone": "^5.3.0",
    "@mantine/form": "^5.3.0",
    "@mantine/hooks": "^5.3.0",
    "@mantine/next": "^5.3.0",
    "@mantine/notifications": "^5.3.0",
    "@mantine/styles": "^5.3.0",
    "@rainbow-me/rainbowkit": "^0.4.5",
=======
    "@mantine/core": "^5.0.0",
    "@mantine/form": "^5.0.0",
    "@mantine/next": "^5.0.0",
    "@mantine/notifications": "^5.0.0",
    "@rainbow-me/rainbowkit": "^0.4.8",
>>>>>>> 54944d16
    "@valist/sdk": "*",
    "@valist/ui": "*",
    "ethers": "^5.6.9",
    "file-selector": "^0.6.0",
    "graphql": "^16.3.0",
<<<<<<< HEAD
    "lru-cache": "^7.13.1",
    "next": "^12.3.0",
=======
    "next": "^12.1.6",
>>>>>>> 54944d16
    "react": "^18.2.0",
    "react-dom": "^18.2.0",
    "swr": "^1.3.0",
    "tabler-icons-react": "^1.49.0",
    "wagmi": "^0.6.1",
    "zod": "^3.17.3"
  },
  "devDependencies": {
    "@next/bundle-analyzer": "^12.3.0",
    "@types/node": "17.0.10",
    "@types/react": "^18.0.15",
    "@types/react-dom": "^18.0.6",
    "eslint": "8.7.0",
    "eslint-config-next": "12.0.8",
    "typescript": "4.5.4"
  }
}<|MERGE_RESOLUTION|>--- conflicted
+++ resolved
@@ -12,7 +12,6 @@
   "dependencies": {
     "@apollo/client": "^3.5.10",
     "@everipedia/wagmi-magic-connector": "^0.6.2",
-<<<<<<< HEAD
     "@mantine/carousel": "^5.3.0",
     "@mantine/core": "^5.3.0",
     "@mantine/dropzone": "^5.3.0",
@@ -22,24 +21,12 @@
     "@mantine/notifications": "^5.3.0",
     "@mantine/styles": "^5.3.0",
     "@rainbow-me/rainbowkit": "^0.4.5",
-=======
-    "@mantine/core": "^5.0.0",
-    "@mantine/form": "^5.0.0",
-    "@mantine/next": "^5.0.0",
-    "@mantine/notifications": "^5.0.0",
-    "@rainbow-me/rainbowkit": "^0.4.8",
->>>>>>> 54944d16
     "@valist/sdk": "*",
     "@valist/ui": "*",
     "ethers": "^5.6.9",
     "file-selector": "^0.6.0",
     "graphql": "^16.3.0",
-<<<<<<< HEAD
-    "lru-cache": "^7.13.1",
-    "next": "^12.3.0",
-=======
     "next": "^12.1.6",
->>>>>>> 54944d16
     "react": "^18.2.0",
     "react-dom": "^18.2.0",
     "swr": "^1.3.0",
