import type { NextPage } from 'next';
import type { FileWithPath } from 'file-selector';
<<<<<<< HEAD
import { useState } from 'react';
=======
import { useState, useContext, useEffect } from 'react';
>>>>>>> 7983d788
import { useRouter } from 'next/router';
import { useAccount } from 'wagmi';
import { Collapse } from '@mantine/core';
import { useForm, zodResolver } from '@mantine/form';
import { useApolloClient, useQuery } from '@apollo/client';
import { Layout } from '@/components/Layout';
import { NameInput } from '@/components/NameInput';
import { getChainId } from '@/utils/config';
import { useValist } from '@/utils/valist';
import query from '@/graphql/CreateReleasePage.graphql';

import {
  schema,
  FormValues,
  createRelease,
} from '@/forms/create-release';

import {
  Button,
  ImageInput,
  FileButton,
  FileInput,
  File,
  Breadcrumbs,
} from '@valist/ui';

import { 
  Group,
  Stack,
  Title,
  Text,
  TextInput,
  Textarea,
  ScrollArea,
  Tabs,
} from '@mantine/core';
import { ProjectMeta } from '@valist/sdk';
import { Metadata } from '@/components/Metadata';

const CreateReleasePage: NextPage = () => {
  const router = useRouter();
  const { cache } = useApolloClient();
  const valist = useValist();

  const { address } = useAccount();
  const chainId = getChainId();

  const accountName = `${router.query.account}`;
  const accountId = valist.generateID(chainId, accountName);

  const projectName = `${router.query.project}`;
  const projectId = valist.generateID(accountId, projectName);

  const { data } = useQuery(query, { 
    variables: { projectId }, 
  });

  const latestReleaseName = data?.project?.releases?.[0]?.name;

  // form values
  const [loading, setLoading] = useState(false);
  const [image, setImage] = useState<File>();
  const [files, setFiles] = useState<FileWithPath[]>([]);
  const [filesObject, setFilesObject] = useState<Record<string, File[]>>({});
  const [platforms, setPlatforms] = useState<string[]>(["web", "windows_arm64", "windows_amd64", "linux_arm64", "linux_amd64", "darwin_arm64", "darwin_amd64", "android_arm64"]);
  const [activeTab, setActiveTab] = useState<string | null>();
  const [opened, setOpened] = useState(false);
  
  const form = useForm<FormValues>({
    validate: zodResolver(schema),
    validateInputOnChange: true,
    initialValues: {
      releaseName: '',
      displayName: '',
      description: '',
    },
  });

  const tabProps = { 
    disabled: !(form.values.releaseName && form.values.displayName) ? true : false,
  };

  const submit = (values: FormValues) => {
    setLoading(true);

    createRelease(
      address,
      projectId,
      image,
      filesObject,
      values,
      valist,
      cache,
      chainId,
    ).then(success => {
      if (success) {
        router.push(`/${accountName}/${projectName}`);  
      }
    }).finally(() => {
      setLoading(false);  
    });
  };

  const breadcrumbs = [
    { title: accountName, href: `/${accountName}` },
    { title: projectName, href: `/${accountName}/${projectName}` },
    { title: 'Create Release', href: `/-/account/${accountName}/project/${projectName}/create/release` },
  ];

  useEffect(() => {
    const _filesObject = { ...filesObject };
    _filesObject.web = files;
    setFilesObject(_filesObject);
    console.log('filesObject', filesObject);
  }, [files]);

  return (
    <Metadata url={data?.project?.metaURI}>
      {(data: ProjectMeta) => (
        <form onSubmit={form.onSubmit(submit)}>
          <Layout>
            <div style={{ paddingBottom: 32 }}>
              <Breadcrumbs items={breadcrumbs} />
            </div>
            <Tabs
              defaultValue="basic"
              value={activeTab}
              onTabChange={setActiveTab}
            >
              <Tabs.List grow>
                <Tabs.Tab value="basic">Basic Info</Tabs.Tab>
                <Tabs.Tab {...tabProps} value="files">Files</Tabs.Tab>
              </Tabs.List>
              <Tabs.Panel value="basic">
                <Stack style={{ maxWidth: 784 }}>
                  <Title mt="lg">Basic Info</Title>
                  <Text color="dimmed">This is your public release info.</Text>
                  <Title order={2}>Release Image</Title>
                  <ImageInput 
                    width={300}
                    height={300}
                    onChange={setImage} 
                    value={image}
                    disabled={loading}
                  />
                  <Title order={2}>Release Details</Title>
                  <NameInput 
                    label="Release Name (cannot be changed)"
                    placeholder={latestReleaseName}
                    disabled={loading}
                    parentId={projectId}
                    required
                    {...form.getInputProps('releaseName')}
                  />
                  <TextInput 
                    label="Display Name"
                    disabled={loading}
                    required
                    {...form.getInputProps('displayName')}
                  />
                  <Textarea
                    label="Description"
                    disabled={loading}
                    autosize={true}
                    minRows={4}
                    maxRows={12}
                    {...form.getInputProps('description')}
                  />
                </Stack>
                <Group mt="lg">
                  <Button 
                    onClick={() => setActiveTab('files')}
                    variant="primary"
                    disabled={!(form.values.releaseName && form.values.displayName)}
                  >
                    Continue
                  </Button>
                </Group>
              </Tabs.Panel>
              <Tabs.Panel value="files">
                <Stack style={{ maxWidth: 784 }}>
                  <Title mt="lg">Files</Title>
                  {!['native', 'cli'].includes(data?.type as string) &&
                  <>
                    <Text color="dimmed">Upload your release files.</Text>
                    <FileInput
                      onChange={setFiles}
                      value={files}
                      disabled={loading}
                    />
                    <ScrollArea style={{ height: 300 }}>
                      <Stack spacing={12}>
                        {files.map((file: FileWithPath, index: number) => 
                          <File
                            key={index} 
                            path={file.path ?? file.name} 
                            size={file.size} 
                          />,
                        )}
                      </Stack>
                    </ScrollArea>
                  </>
                  }
                  {['native', 'cli'].includes(data?.type as string) &&
                    <>
                      <Text color="dimmed">Upload your release files to the designated platform target.</Text>
                      <Text weight={900} color="dimmed">At least one platform is required.</Text>
                      <br/>
                      {platforms.map((platform, index) => (
                        <div key={index}>
                          <Text style={{ display: 'inline-block', width: 150 }}>{platform}</Text>
                          {platform !== 'web' &&
                            <>
                              <FileButton setFiles={(_files: File[]) => {
                                setFilesObject({ ...filesObject, [platform]: _files });
                              }} />
                              {filesObject[platform] && filesObject[platform].length !== 0  &&
                                <span style={{ marginLeft: 20 }} onClick={() => setOpened((o) => !o)}>
                                - {filesObject[platform].length} files
                              </span>
                              }
                            </>
                          }
                          {platform === 'web' && 
                            <>
                              <FileButton directory={true} setFiles={(_files: File[]) => {
                                setFilesObject({ ...filesObject, [platform]: _files });
                              }} />
                              {filesObject[platform] && filesObject[platform].length !== 0  &&
                                 <span style={{ marginLeft: 20, cursor: 'pointer' }} onClick={() => setOpened((o) => !o)}>
                                 - {filesObject[platform].length} files
                                </span>
                              }
                              <Collapse in={opened}>
                                <ScrollArea style={{ height: 300 }}>
                                  <Stack spacing={12}>
                                    {filesObject?.web?.map((file: FileWithPath, index: number) => 
                                      <File
                                        key={index} 
                                        path={file.path ?? file.name} 
                                        size={file.size} 
                                      />,
                                    )}
                                  </Stack>
                                </ScrollArea>
                              </Collapse>
                            </>
                          }
                        </div>
                      ))}
                      <br />
                   </>
                  }
                </Stack>
                <Group mt="lg">
                  <Button
                    onClick={() => setActiveTab('basic')} 
                    variant="secondary"
                  >
                    Back
                  </Button>
                  <Button 
                    type="submit"
                    disabled={loading}
                  >
                    Create
                  </Button>
                </Group>
              </Tabs.Panel>
            </Tabs>
          </Layout>
        </form>
      )}
    </Metadata>
  );
};

export default CreateReleasePage;<|MERGE_RESOLUTION|>--- conflicted
+++ resolved
@@ -1,10 +1,6 @@
 import type { NextPage } from 'next';
 import type { FileWithPath } from 'file-selector';
-<<<<<<< HEAD
-import { useState } from 'react';
-=======
-import { useState, useContext, useEffect } from 'react';
->>>>>>> 7983d788
+import { useState, useEffect } from 'react';
 import { useRouter } from 'next/router';
 import { useAccount } from 'wagmi';
 import { Collapse } from '@mantine/core';
