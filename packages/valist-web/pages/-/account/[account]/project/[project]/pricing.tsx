import type { NextPage } from 'next';
import React, { useState, useEffect, useContext } from 'react';
import { useAccount } from 'wagmi';
import { useRouter } from 'next/router';
import * as Icon from 'tabler-icons-react';
import { useMediaQuery } from '@mantine/hooks';
import { useApolloClient, useQuery } from '@apollo/client';
import { Layout } from '@/components/Layout';
import { ValistContext } from '@/components/ValistProvider';
import { PriceButton } from '@/components/PriceButton';
import { ProductBalance } from '@/components/ProductBalance';
import { TokenModal } from '@/components/TokenModal';
<<<<<<< HEAD
import { LimitModal } from '@/components/LimitModal';
import { RoyaltyModal } from '@/components/RoyaltyModal';
import { WithdrawModal } from '@/components/WithdrawModal';
=======
import { formatUnits } from '@/utils/tokens';
import { getChainId } from '@/utils/config';
>>>>>>> 93d1e2e4
import query from '@/graphql/PricingPage.graphql';

import { 
  formatUnits, 
  getTokenSymbol, 
  getTokenLogo, 
  getTokenPrice,
  tokenAddresses,
  parseUnits,
  Token,
} from '@/utils/tokens';

import {
  setProductRoyalty,
  setProductLimit,
  setProductPrice,
  withdrawProductBalance,
} from '@/forms/update-product';

import {
  Address,
  Breadcrumbs,
  Button,
  Card,
  EditButton,
  InfoButton,
  List,
  Member,
  TokenInput,
} from '@valist/ui';

import {
  ActionIcon,
  Anchor,
  Avatar,
  Group,
  Grid,
  Modal,
  NumberInput,
  Select,
  Stack,
  SimpleGrid,
  Text,
  Title,
  TextInput,
  Tabs,
} from '@mantine/core';

const Pricing: NextPage = () => {
  const router = useRouter();
  const { cache } = useApolloClient();
  const { address } = useAccount();
  const chainId = getChainId();

  const valist = useContext(ValistContext);

  const [tokenOpened, setTokenOpened] = useState(false);
  const [limitOpened, setLimitOpened] = useState(false);
  const [royaltyOpened, setRoyaltyOpened] = useState(false);
  const [withdrawOpened, setWithdrawOpened] = useState(false);

  const [infoOpened, setInfoOpened] = useState(false);
  const showInfo = useMediaQuery('(max-width: 1400px)', false);

  const accountName = `${router.query.account}`;
  const accountId = valist.generateID(chainId, accountName);

  const projectName = `${router.query.project}`;
  const projectId = valist.generateID(accountId, projectName);

  const { data } = useQuery(query, { variables: { projectId } });
  const _purchases = data?.product?.purchases ?? [];
  const currencies = data?.product?.currencies ?? [];

  const parseBlockTime = (time: string) => {
    const utc = parseInt(time);
    return new Date(utc * 1000);
  };

  const formatBlockTime = (time: string) => {
    const date = parseBlockTime(time);
    return date.toLocaleString();
  };

  // date ranges
  const now = new Date();
  const month = new Date(now.getFullYear(), now.getMonth(), 1);
  const week = new Date(now.getFullYear(), now.getMonth(), now.getDate() - now.getDay());
  const today = new Date(now.getFullYear(), now.getMonth(), now.getDate());

  const [range, setRange] = useState<string | null>('');
  const ranges = [
    { label: 'All Time', value: '' },
    { label: 'This Month', value: `${month.valueOf()}` },
    { label: 'This Week', value: `${week.valueOf()}` },
    { label: 'Today', value: `${today.valueOf()}` },
  ];

  const purchases = _purchases.filter((p: any) => !range || p.blockTime > range);

  // form values
  const [loading, setLoading] = useState(true);
  const [limit, setLimit] = useState(0);
  const [royaltyAmount, setRoyaltyAmount] = useState(0);
  const [royaltyRecipient, setRoyaltyRecipient] = useState('');
  const [withdrawRecipient, setWithdrawRecipient] = useState('');

  const [tokens, setTokens] = useState<Token[]>([]);

  const usdFormatter = new Intl.NumberFormat('en-US', { style: 'currency', currency: 'USD' });
  const usdTotal = usdFormatter.format(tokens.reduce((total, token) => total + token.usd * token.balance, 0));

  const updateLimit = (_limit: number) => {
    setLoading(true);
    setProductLimit(
      address,
      projectId,
      _limit,
      valist,
      cache,
<<<<<<< HEAD
      chain?.id || 137,
    ).then(success => {
      if (success) setLimit(_limit);
    }).finally(() => {
=======
      chainId,
    ).finally(() => {
>>>>>>> 93d1e2e4
      setLoading(false);
    });
  };

  const updatePrice = (_token: string, _price: number) => {
    const price = parseUnits(_token, `${_price}`).toString();
    setLoading(true);
    setProductPrice(
      address,
      projectId,
      _token,
      price,
      valist,
      cache,
<<<<<<< HEAD
      chain?.id || 137,
    ).then(success => {
      if (success) {
        const _tokens = tokens.map(token => 
          token.address === _token ? { ...token, price: _price } : token,
        );
        setTokens(_tokens);
      }
    }).finally(() => {
=======
      chainId,
    ).finally(() => {
>>>>>>> 93d1e2e4
      setLoading(false);
    });
  };

  const updateRoyalty = (_amount: number, _recipient: string) => {
    setLoading(true);
    setProductRoyalty(
      address,
      projectId,
      _recipient,
      _amount * 10000,
      valist,
      cache,
<<<<<<< HEAD
      chain?.id || 137,
    ).then(success => {
      if (success) {
        setRoyaltyAmount(_amount);
        setRoyaltyRecipient(_recipient);
      }
    }).finally(() => {
=======
      chainId,
    ).finally(() => {
>>>>>>> 93d1e2e4
      setLoading(false);
    });
  };

  const withdrawBalance = (_token: string, _address: string) => {
    setLoading(true);
    withdrawProductBalance(
      address,
      projectId,
      _token,
      _address,
      valist,
      cache,
<<<<<<< HEAD
      chain?.id || 137,
    ).then(success => {
      if (success) {
        const _tokens = tokens.map(token => 
          token.address === _token ? { ...token, balance: 0 } : token,
        );
        setTokens(_tokens);  
      }
    }).finally(() => {
=======
      chainId,
    ).finally(() => {
>>>>>>> 93d1e2e4
      setLoading(false);
    });
  };

  // wait for data to load
  useEffect(() => {
    if (data) {
      const _limit = parseInt(data?.product?.limit ?? '0');
      const _royalty = parseInt(data?.product?.royaltyAmount ?? '0');
      const _royaltyRecipient = data?.product?.royaltyRecipient;

      setLimit(_limit);
      setRoyaltyAmount(_royalty / 10000);
      setRoyaltyRecipient(_royaltyRecipient || '0x0000000000000000000000000000000000000000');
      
      const _tokens = tokenAddresses.map(address => {
        const currency = currencies.find((currency: any) => address == currency.token);
        const balance = formatUnits(currency?.token ?? '', currency?.balance ?? '0');
        const price = formatUnits(currency?.token ?? '', currency?.price ?? '0');
        return { address, balance, price, usd: 0, show: !!currency };
      });

      const promises = _tokens.map(
        token => getTokenPrice(token.address).then(usd => ({ ...token, usd })),
      );

      Promise.all(promises)
        .then(setTokens)
        .finally(() => setLoading(false));
    }
  }, [data]);

  const breadcrumbs = [
    { title: accountName, href: `/${accountName}` },
    { title: projectName, href: `/${accountName}/${projectName}` },
    { title: 'Pricing', href: `/-/account/${accountName}/project/${projectName}/pricing` },
  ];

  return (
    <Layout padding={0}>
      <Group mt={40} pl={40} position="apart">
        <Breadcrumbs items={breadcrumbs} />
        { showInfo &&
          <InfoButton 
            opened={infoOpened}
            onClick={() => setInfoOpened(!infoOpened)} 
          />
        }
      </Group>
      <div style={{ padding: 40 }}>
        <Title mb="xl">Pricing & Finance</Title>
        <Grid>
          { (!showInfo || !infoOpened) &&
            <Grid.Col xl={8}>
              <Stack spacing={24}>
                <SimpleGrid
                  breakpoints={[
                    { minWidth: 'sm', cols: 1, spacing: 24 },
                    { minWidth: 'md', cols: 2, spacing: 24 },
                    { minWidth: 'lg', cols: 3, spacing: 24 },
                  ]}
                >
                  <Card padding={16}>
                    <Group align="flex-start" noWrap>
                      <Avatar size={40} radius="xl" src="/images/shopping_cart.svg" />
                      <Stack spacing={0}>
                        <Text size="xs">Total Sales</Text>
                        <Title order={3} mb={4}>{purchases.length}</Title>
                        <Text size="xs">{_purchases.length} Lifetime</Text>
                      </Stack>
                    </Group>
                  </Card>
                  <Card padding={16}>
                    <Group align="flex-start" noWrap>
                      <Avatar size={40} radius="xl" src="/images/rocket.svg" />
                      <Stack spacing={0}>
                        <Text size="xs">Total Launches</Text>
                        <Title order={3} mb={4}>0</Title>
                        <Text size="xs">0 Lifetime</Text>
                      </Stack>
                    </Group>
                  </Card>
                  <Card padding={16}>
                    <Group align="flex-start" noWrap>
                      <Avatar size={40} radius="xl" src="/images/royalty.svg" />
                      <Stack spacing={0}>
                        <Text size="xs">Royalty</Text>
                        <Group mb={4}>
                          <Title order={3} >{royaltyAmount}%</Title>
                          <ActionIcon 
                            variant="transparent"
                            onClick={() => setRoyaltyOpened(true)}
                          >
                            <Icon.Edit />
                          </ActionIcon>
                        </Group>
                        <Address size={12} address={royaltyRecipient} truncate />
                      </Stack>
                    </Group>
                  </Card>
                </SimpleGrid>
                <Card>
                  <Stack spacing={32}>
                    <Group position="apart">
                      <Title order={5}>Transaction History</Title>
                      <Select value={range} onChange={setRange} data={ranges} />
                    </Group>
                    <List>
                      { purchases.map((purchase: any, index: number) =>
                        <Group key={index} position="apart" noWrap>
                          <Member member={purchase.sender} truncate />
                          <Text>{formatBlockTime(purchase.blockTime)}</Text>
                          <Group>
                            <Avatar radius="xl" size={40} src={getTokenLogo(purchase.token)} />
                            <Text size="sm">{formatUnits(purchase.token, purchase.price)} {getTokenSymbol(purchase.token)}</Text>
                          </Group>
                        </Group>,
                      )}
                    </List>
                  </Stack>
                </Card>
              </Stack>
            </Grid.Col>
          }
          { (!showInfo || infoOpened) &&
            <Grid.Col xl={4}>
              <Stack spacing={24}>
                <Card>
                  <Stack>
                    <Text style={{ alignSelf: 'center' }}>
                      Balance across all tokens
                    </Text>
                    <Title style={{ alignSelf: 'center' }}>
                      {usdTotal}
                    </Title>
                    <Button 
                      variant="subtle"
                      onClick={() => setWithdrawOpened(true)}
                    >
                      Withdraw
                    </Button>
                  </Stack>
                </Card>
                <Card>
                  <Group position="apart" noWrap>
                    <Text>Prices</Text>
                    <Button variant="text" onClick={() => setTokenOpened(true)}>
                      Add Price
                    </Button>
                  </Group>
                  <Stack>
                    <EditButton onClick={() => setLimitOpened(true)}>
                      <Text size="sm">Max License Limit: {limit === 0 ? 'Unlimited' : limit}</Text>
                    </EditButton>
                    { tokens.filter(token => token.show).map((token: Token, index: number) =>
                      <PriceButton 
                        key={index}
                        address={token.address}
                        price={token.price}
                        loading={loading}
                        onSubmit={updatePrice}
                      />,
                    )}
                  </Stack>
                </Card>
              </Stack>
            </Grid.Col>
          }
        </Grid>
      </div>
      <TokenModal
        values={tokens}
        onChange={setTokens}
        opened={tokenOpened} 
        onClose={() => setTokenOpened(false)} 
      />
      <WithdrawModal
        tokens={tokens}
        balance={usdTotal}
        opened={withdrawOpened}
        onClose={() => setWithdrawOpened(false)}
        onSubmit={withdrawBalance}
      />
      <LimitModal
        value={limit}
        loading={loading}
        opened={limitOpened}
        onClose={() => setLimitOpened(false)}
        onSubmit={updateLimit}
      />
      <RoyaltyModal
        amount={royaltyAmount}
        recipient={royaltyRecipient}
        loading={loading}
        opened={royaltyOpened}
        onClose={() => setRoyaltyOpened(false)}
        onSubmit={updateRoyalty}
      />
    </Layout>
  );
};

export default Pricing;<|MERGE_RESOLUTION|>--- conflicted
+++ resolved
@@ -10,14 +10,10 @@
 import { PriceButton } from '@/components/PriceButton';
 import { ProductBalance } from '@/components/ProductBalance';
 import { TokenModal } from '@/components/TokenModal';
-<<<<<<< HEAD
 import { LimitModal } from '@/components/LimitModal';
 import { RoyaltyModal } from '@/components/RoyaltyModal';
 import { WithdrawModal } from '@/components/WithdrawModal';
-=======
-import { formatUnits } from '@/utils/tokens';
 import { getChainId } from '@/utils/config';
->>>>>>> 93d1e2e4
 import query from '@/graphql/PricingPage.graphql';
 
 import { 
@@ -138,15 +134,10 @@
       _limit,
       valist,
       cache,
-<<<<<<< HEAD
-      chain?.id || 137,
+      chainId,
     ).then(success => {
       if (success) setLimit(_limit);
     }).finally(() => {
-=======
-      chainId,
-    ).finally(() => {
->>>>>>> 93d1e2e4
       setLoading(false);
     });
   };
@@ -161,8 +152,7 @@
       price,
       valist,
       cache,
-<<<<<<< HEAD
-      chain?.id || 137,
+      chainId,
     ).then(success => {
       if (success) {
         const _tokens = tokens.map(token => 
@@ -171,10 +161,6 @@
         setTokens(_tokens);
       }
     }).finally(() => {
-=======
-      chainId,
-    ).finally(() => {
->>>>>>> 93d1e2e4
       setLoading(false);
     });
   };
@@ -188,18 +174,13 @@
       _amount * 10000,
       valist,
       cache,
-<<<<<<< HEAD
-      chain?.id || 137,
+      chainId,
     ).then(success => {
       if (success) {
         setRoyaltyAmount(_amount);
         setRoyaltyRecipient(_recipient);
       }
     }).finally(() => {
-=======
-      chainId,
-    ).finally(() => {
->>>>>>> 93d1e2e4
       setLoading(false);
     });
   };
@@ -213,8 +194,7 @@
       _address,
       valist,
       cache,
-<<<<<<< HEAD
-      chain?.id || 137,
+      chainId,
     ).then(success => {
       if (success) {
         const _tokens = tokens.map(token => 
@@ -223,10 +203,6 @@
         setTokens(_tokens);  
       }
     }).finally(() => {
-=======
-      chainId,
-    ).finally(() => {
->>>>>>> 93d1e2e4
       setLoading(false);
     });
   };
