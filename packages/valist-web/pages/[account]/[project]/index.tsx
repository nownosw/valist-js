import type { NextPage } from 'next';
import { useContext, useState, useEffect } from 'react';
import { useAccount } from 'wagmi';
import { useRouter } from 'next/router';
import useSWRImmutable from 'swr/immutable';
import * as Icon from 'tabler-icons-react';
import { useQuery } from '@apollo/client';
import { useMediaQuery } from '@mantine/hooks';
import { sendStats } from '@valist/sdk';
import { Layout } from '@/components/Layout';
import { ValistContext } from '@/components/ValistProvider';
import { Activity } from '@/components/Activity';
import { getChainId } from '@/utils/config';
import { DonationModal } from '@/components/DonationModal';
import query from '@/graphql/ProjectPage.graphql';

import {
  _404,
  Actions,
  Action,
  Button,
  Breadcrumbs,
  Card,
  InfoButton,
  Item,
  Gallery,
  List,
  Markdown,
  MemberList,
  MemberStack,
  TabsListCard,
} from '@valist/ui';

import {
  Anchor,
  Title,
  Text,
  Group,
  Stack,
  Tabs,
  Grid,
  Tooltip,
} from '@mantine/core';



const ProjectPage: NextPage = () => {
  const chainId = getChainId();
  const { address } = useAccount();

  const router = useRouter();
  const valist = useContext(ValistContext);

  const accountName = `${router.query.account}`;
  const accountId = valist.generateID(chainId, accountName);

  const projectName = `${router.query.project}`;
  const projectId = valist.generateID(accountId, projectName);

  const { data, loading } = useQuery(query, { variables: { projectId } });

  const accountMembers = data?.project?.account?.members ?? [];
  const projectMembers = data?.project?.members ?? [];
  const members = [...accountMembers, ...projectMembers];

  const logs = data?.project?.logs ?? [];
  const releases = data?.project?.releases ?? [];
  const latestRelease = data?.project?.releases?.[0];

  const { data: projectMeta } = useSWRImmutable(data?.project?.metaURI);
  const { data: releaseMeta } = useSWRImmutable(latestRelease?.metaURI);

  const [infoOpened, setInfoOpened] = useState(false);
  const showInfo = useMediaQuery('(max-width: 1400px)', false);

  const [donationOpen, setDonationOpen] = useState(false);
  const [balance, setBalance] = useState(0);

  // update balance when address or projectId changes
  useEffect(() => {
    if (address) {
      valist.getProductBalance(address, projectId)
        .catch(_err => setBalance(0))
        .then(value => setBalance(value?.toNumber() ?? 0));  
    }
  }, [address, projectId]);

  const isPriced = !!data?.product?.currencies?.find(
    (curr: any) => curr.price !== '0',
  );

  const isAccountMember = !!accountMembers.find(
    (other: any) => other.id.toLowerCase() === address?.toLowerCase(),
  );

  const isProjectMember = !!projectMembers.find(
    (other: any) => other.id.toLowerCase() === address?.toLowerCase(),
  );

  const launchUrl = projectMeta?.launch_external 
    ? projectMeta?.external_url 
    : releaseMeta?.external_url;

  const actions: Action[] = [
    {
      label: 'Settings', 
      icon: Icon.Settings, 
      href: `/-/account/${accountName}/project/${projectName}/settings`, 
      hide: !(isAccountMember || isProjectMember),
      side: 'left',
    },
    {
      label: 'Pricing', 
      icon: Icon.Tag, 
      href: `/-/account/${accountName}/project/${projectName}/pricing`, 
      hide: !(isAccountMember || isProjectMember),
      side: 'left',
    },
    {
      label: 'New Release',
      icon: Icon.News,
      href: `/-/account/${accountName}/project/${projectName}/create/release`,
      variant: 'subtle',
      hide: !(isAccountMember || isProjectMember),
      side: 'right',
    },
    {
      label: 'Purchase',
      icon: Icon.ShoppingCart,
      href: `/-/account/${accountName}/project/${projectName}/checkout`,
      variant: 'primary',
      hide: (isPriced && balance === 0),
      side: 'right',
    },
    {
      label: 'Launch',
      icon: Icon.Rocket,
      href: launchUrl ?? '',
      target: '_blank',
      variant: 'primary',
<<<<<<< HEAD
      hide: !(isPriced && balance === 0),
      side: 'right',
    },
  ];
=======
    });
  } else if(projectMeta && (releases.length !== 0 || projectMeta?.launch_external)){
    rightActions.push({
      label: (projectMeta.type === 'native' || projectMeta.type === 'web') ? 'Launch' : 'Download',
      icon: Icon.Rocket,
      action: async () => {
        if (projectMeta?.prompt_donation) {
          setDonationOpen(true);
        } else {
          window.open(releaseMeta?.external_url);
          await fetch(`/api/stats/${accountName}/${projectName}/${latestRelease?.name}`, { method: 'PUT' });
        }
      },
      variant: 'primary',
    });
  }
>>>>>>> dd69106d

  const breadcrumbs = [
    { title: accountName, href: `/${accountName}` },
    { title: projectName, href: `/${accountName}/${projectName}` },
  ];

  const isWeb = projectMeta?.type === 'web';
  const isDarwin = releaseMeta?.install?.darwin_amd64 || releaseMeta?.install?.darwin_amd64;
  const isAndroid = releaseMeta?.install?.android_arm64;
  const isWindows = releaseMeta?.install?.windows_amd64 || releaseMeta?.install?.windows_386;
  const isLinux = releaseMeta?.install?.linux_amd64 || releaseMeta?.install?.linux_arm64;
  const isUnknown = !isWeb && !isDarwin && !isAndroid && !isWindows && !isLinux;

  const platforms: Record<string, {icon: JSX.Element, enabled: boolean}> = {
    Web: {
      icon: <Icon.World />,
      enabled: isWeb,
    },
    macOS: {
      icon: <Icon.BrandApple />,
      enabled: isDarwin,
    },
    Android: {
      icon: <Icon.BrandAndroid />,
      enabled: isAndroid,
    },
    Windows: {
      icon: <Icon.BrandWindows />,
      enabled: isWindows,
    },
    Linux: {
      icon: <Icon.BrandUbuntu />,
      enabled: isLinux,
    },
    Unknown: {
      icon: <div>Unknown</div>,
      enabled: isUnknown,
    },
  };

  if (!loading && !data?.project) {
    return (
      <Layout>
        <_404 
          message={"The project you are looking for doesn't seem to exist, no biggie, click on the button below to create it!"}
          action={
            <Button onClick={() => router.push(`/-/account/${accountName}/create/project`)}>Create project</Button>
          }
        />
      </Layout>
    );
  };

  return (
    <Layout padding={0}>
      <DonationModal 
        opened={donationOpen}
        projectName={`${accountName}/${projectName}`}
        projectType={projectMeta?.type}
        releaseURL={releaseMeta?.external_url}
        donationAddress={projectMeta?.donation_address}
        onClose={() => setDonationOpen(false)}       
      />
      <Group mt={40} pl={40} position="apart">
        <Breadcrumbs items={breadcrumbs} />
        { showInfo &&
          <InfoButton 
            opened={infoOpened}
            onClick={() => setInfoOpened(!infoOpened)} 
          />
        }
      </Group>
      <div style={{ padding: 40 }}>
        <Group spacing={24} mb="xl" noWrap>
          <Item 
            name={projectMeta?.name || projectName}
            label={projectMeta?.short_description}
            image={projectMeta?.image}
            large
          />
          <Actions actions={actions} />
        </Group>
        <Grid>
          { (!showInfo || !infoOpened) &&
            <Grid.Col xl={8}>
              <Tabs defaultValue="readme">
                <TabsListCard>
                  <Tabs.Tab value="readme">Readme</Tabs.Tab>
                  <Tabs.Tab value="versions">Versions</Tabs.Tab>
                  <Tabs.Tab value="activity">Activity</Tabs.Tab>
                  <Tabs.Tab value="members">Members</Tabs.Tab>
                </TabsListCard>
                <Tabs.Panel value="readme">
                  <Stack spacing={24}>
                    { (projectMeta?.gallery && projectMeta?.gallery?.length !== 0) &&
                      <Gallery assets={projectMeta?.gallery} />
                    }
                    <Card>                
                      <Markdown>
                        {projectMeta?.description}
                      </Markdown>
                    </Card>
                  </Stack>
                </Tabs.Panel>
                <Tabs.Panel value="versions">
                  <Card>
                    <List>
                      {releases.map((release: any, index: number) => 
                        <Group key={index} position="apart">
                          <Text>{release.name}</Text>
                          <a target="_blank" href={release.metaURI} rel="noreferrer">view metadata</a>
                        </Group>,
                      )}
                    </List>
                  </Card>
                </Tabs.Panel>
                <Tabs.Panel value="activity">
                  <Card>
                    <List>
                      {logs.map((log: any, index: number) => 
                        <Activity key={index} {...log} />,
                      )}
                    </List>
                  </Card>
                </Tabs.Panel>
                <Tabs.Panel value="members">
                  <Card>
                    <List>
                      <MemberList
                        label="Account Admin"
                        members={accountMembers.map((member: any) => member.id)}
                      />
                      <MemberList
                        label="Project Admin"
                        members={projectMembers.map((member: any) => member.id)}
                      />
                    </List>
                  </Card>
                </Tabs.Panel>
              </Tabs>
            </Grid.Col>
          }
          { (!showInfo || infoOpened) &&
            <Grid.Col xl={4}>
              <Stack spacing={24}>
                <Card>
                  <Stack spacing={24}>
                    <Title order={5}>Project Info</Title>
                    <List>
                      {/* <Group position="apart">
                        <Text>Downloads</Text>
                        <Text>0</Text>
                      </Group> */}
                      <Group position="apart">
                        <Text>Members</Text>
                        <MemberStack 
                          size={28} 
                          members={members.map(member => member.id)} 
                        />
                      </Group>
                      <Group position="apart">
                        <Text>Version</Text>
                        <Text>{latestRelease?.name}</Text>
                      </Group>
                      <Group position="apart">
                        <Text>Platforms</Text>
                        <div style={{ display: 'flex' }}>
                          {Object.keys(platforms)?.map((platform:string) => (
                            <div key={platform}>
                              {platforms[platform].enabled &&
                                <Tooltip label={platform}>
                                  {/* requires wrapping div */}
                                  <div >
                                    {platforms[platform]?.icon}
                                  </div>
                                </Tooltip>
                              }
                            </div>
                          ))}
                        </div>
                      </Group>
                      {projectMeta?.external_url &&
                        <Group position="apart">
                          <Text>Website</Text>
                          <Anchor href={projectMeta?.external_url ?? ''}>
                            {projectMeta?.external_url}
                          </Anchor>
                        </Group>
                      }
                    </List>
                  </Stack>
                </Card>
                <Card>
                  <Stack spacing={24}>
                    <Title order={5}>Recent Activity</Title>
                    <List>
                      {logs.slice(0, 4).map((log: any, index: number) => 
                        <Activity key={index} {...log} />,
                      )}
                    </List>
                  </Stack>
                </Card>
              </Stack>
            </Grid.Col>
          }
        </Grid>
      </div>
    </Layout>
  );
};

export default ProjectPage;<|MERGE_RESOLUTION|>--- conflicted
+++ resolved
@@ -129,25 +129,20 @@
       icon: Icon.ShoppingCart,
       href: `/-/account/${accountName}/project/${projectName}/checkout`,
       variant: 'primary',
-      hide: (isPriced && balance === 0),
-      side: 'right',
-    },
-    {
-      label: 'Launch',
-      icon: Icon.Rocket,
-      href: launchUrl ?? '',
-      target: '_blank',
-      variant: 'primary',
-<<<<<<< HEAD
       hide: !(isPriced && balance === 0),
       side: 'right',
     },
-  ];
-=======
-    });
-  } else if(projectMeta && (releases.length !== 0 || projectMeta?.launch_external)){
-    rightActions.push({
-      label: (projectMeta.type === 'native' || projectMeta.type === 'web') ? 'Launch' : 'Download',
+    // {
+    //   label: 'Launch',
+    //   icon: Icon.Rocket,
+    //   href: launchUrl ?? '',
+    //   target: '_blank',
+    //   variant: 'primary',
+    //   hide: isPriced || (isPriced && balance === 0),
+    //   side: 'right',
+    // },
+    {
+      label: (projectMeta?.type === 'native' || projectMeta?.type === 'web') ? 'Launch' : 'Download',
       icon: Icon.Rocket,
       action: async () => {
         if (projectMeta?.prompt_donation) {
@@ -157,10 +152,11 @@
           await fetch(`/api/stats/${accountName}/${projectName}/${latestRelease?.name}`, { method: 'PUT' });
         }
       },
+    hide: (isPriced && balance !== 0) || (projectMeta && (releases.length !== 0 || projectMeta?.launch_external)),
       variant: 'primary',
-    });
-  }
->>>>>>> dd69106d
+      side: 'right',
+    },
+  ];
 
   const breadcrumbs = [
     { title: accountName, href: `/${accountName}` },
