import type { NextPage } from 'next';
import { useContext, useState, useEffect } from 'react';
import { useAccount } from 'wagmi';
import { useRouter } from 'next/router';
import useSWRImmutable from 'swr/immutable';
import * as Icon from 'tabler-icons-react';
import { useQuery } from '@apollo/client';
import { useMediaQuery } from '@mantine/hooks';
import { Layout } from '@/components/Layout';
import { ValistContext } from '@/components/ValistProvider';
import { Activity } from '@/components/Activity';
<<<<<<< HEAD
import { DonationModal } from '@/components/DonationModal';
=======
import { getChainId } from '@/utils/config';
>>>>>>> 93d1e2e4
import query from '@/graphql/ProjectPage.graphql';

import {
  _404,
  Actions,
  Action,
  Button,
  Breadcrumbs,
  Card,
  InfoButton,
  Item,
  Gallery,
  List,
  Markdown,
  MemberList,
  MemberStack,
  TabsListCard,
} from '@valist/ui';

import {
  Anchor,
  Title,
  Text,
  Group,
  Stack,
  Tabs,
  Grid,
  Tooltip,
} from '@mantine/core';
<<<<<<< HEAD
=======
import { checkIsElectron, getApps, install, launch } from '@/components/Electron';
import { DonationModal } from '@/components/DonationModal';
import { sendStats } from '@valist/sdk';

declare global {
  interface Window {
      valist: any;
  }
}
>>>>>>> 93d1e2e4

const ProjectPage: NextPage = () => {
  const chainId = getChainId();
  const { address } = useAccount();

  const router = useRouter();
  const valist = useContext(ValistContext);

  const accountName = `${router.query.account}`;
  const accountId = valist.generateID(chainId, accountName);

  const projectName = `${router.query.project}`;
  const projectId = valist.generateID(accountId, projectName);

  const { data, loading } = useQuery(query, { variables: { projectId } });

  const accountMembers = data?.project?.account?.members ?? [];
  const projectMembers = data?.project?.members ?? [];
  const members = [...accountMembers, ...projectMembers];

  const logs = data?.project?.logs ?? [];
  const releases = data?.project?.releases ?? [];
  const latestRelease = data?.project?.releases?.[0];

  const { data: projectMeta } = useSWRImmutable(data?.project?.metaURI);
  const { data: releaseMeta } = useSWRImmutable(latestRelease?.metaURI);

  const [infoOpened, setInfoOpened] = useState(false);
  const showInfo = useMediaQuery('(max-width: 1400px)', false);

  const [donationOpen, setDonationOpen] = useState(false);
  const [balance, setBalance] = useState(0);

  // update balance when address or projectId changes
  useEffect(() => {
    if (address) {
      valist.getProductBalance(address, projectId)
        .catch(_err => setBalance(0))
        .then(value => setBalance(value?.toNumber() ?? 0));  
    }
  }, [address, projectId]);

  const isPriced = !!data?.product?.currencies?.find(
    (curr: any) => curr.price !== '0',
  );

  const isAccountMember = !!accountMembers.find(
    (other: any) => other.id.toLowerCase() === address?.toLowerCase(),
  );

  const isProjectMember = !!projectMembers.find(
    (other: any) => other.id.toLowerCase() === address?.toLowerCase(),
  );

  const launchUrl = projectMeta?.launch_external 
    ? projectMeta?.external_url 
    : releaseMeta?.external_url;

  const actions: Action[] = [
    {
      label: 'Settings', 
      icon: Icon.Settings, 
      href: `/-/account/${accountName}/project/${projectName}/settings`, 
      hide: !(isAccountMember || isProjectMember),
      side: 'left',
    },
    {
      label: 'Pricing', 
      icon: Icon.Tag, 
      href: `/-/account/${accountName}/project/${projectName}/pricing`, 
      hide: !(isAccountMember || isProjectMember),
      side: 'left',
    },
    {
      label: 'New Release',
      icon: Icon.News,
      href: `/-/account/${accountName}/project/${projectName}/create/release`,
      variant: 'subtle',
      hide: !(isAccountMember || isProjectMember),
      side: 'right',
    },
    {
      label: 'Purchase',
      icon: Icon.ShoppingCart,
      href: `/-/account/${accountName}/project/${projectName}/checkout`,
      variant: 'primary',
      hide: (isPriced && balance === 0),
      side: 'right',
    },
    {
      label: 'Launch',
      icon: Icon.Rocket,
<<<<<<< HEAD
      href: launchUrl ?? '',
      target: '_blank',
=======
      action: () => launch(data?.project, projectMeta?.type, releaseMeta?.external_url, valist),
      variant: 'primary',
    });
  } else if(projectMeta){
    rightActions.push({
      label: (projectMeta.type === 'native' || projectMeta.type === 'web') ? 'Launch' : 'Download',
      icon: Icon.Rocket,
      action: async () => {
        if (projectMeta?.prompt_donation) {
          setDonationOpen(true);
        } else {
          window.open(releaseMeta?.external_url);
          await sendStats(`${accountName}/${projectName}/${latestRelease?.name}`);
        }
      },
>>>>>>> 93d1e2e4
      variant: 'primary',
      hide: !(isPriced && balance === 0),
      side: 'right',
    },
  ];

  const breadcrumbs = [
    { title: accountName, href: `/${accountName}` },
    { title: projectName, href: `/${accountName}/${projectName}` },
  ];

  const isWeb = projectMeta?.type === 'web';
  const isDarwin = releaseMeta?.install?.darwin_amd64 || releaseMeta?.install?.darwin_amd64;
  const isAndroid = releaseMeta?.install?.android_arm64;
  const isWindows = releaseMeta?.install?.windows_amd64 || releaseMeta?.install?.windows_386;
  const isLinux = releaseMeta?.install?.linux_amd64 || releaseMeta?.install?.linux_arm64;
  const isUnknown = !isWeb && !isDarwin && !isAndroid && !isWindows && !isLinux;

  const platforms: Record<string, {icon: JSX.Element, enabled: boolean}> = {
    Web: {
      icon: <Icon.World />,
      enabled: isWeb,
    },
    macOS: {
      icon: <Icon.BrandApple />,
      enabled: isDarwin,
    },
    Android: {
      icon: <Icon.BrandAndroid />,
      enabled: isAndroid,
    },
    Windows: {
      icon: <Icon.BrandWindows />,
      enabled: isWindows,
    },
    Linux: {
      icon: <Icon.BrandUbuntu />,
      enabled: isLinux,
    },
    Unknown: {
      icon: <div>Unknown</div>,
      enabled: isUnknown,
    },
  };

  if (!loading && !data?.project) {
    return (
      <Layout>
        <_404 
          message={"The project you are looking for doesn't seem to exist, no biggie, click on the button below to create it!"}
          action={
            <Button onClick={() => router.push(`/-/account/${accountName}/create/project`)}>Create project</Button>
          }
        />
      </Layout>
    );
  };

  return (
    <Layout padding={0}>
      <DonationModal 
        opened={donationOpen}
        projectName={`${accountName}/${projectName}`}
        projectType={projectMeta?.type}
        releaseURL={releaseMeta?.external_url}
        donationAddress={projectMeta?.donation_address}
        onClose={() => setDonationOpen(false)}       
      />
      <Group mt={40} pl={40} position="apart">
        <Breadcrumbs items={breadcrumbs} />
        { showInfo &&
          <InfoButton 
            opened={infoOpened}
            onClick={() => setInfoOpened(!infoOpened)} 
          />
        }
      </Group>
      <div style={{ padding: 40 }}>
        <Group spacing={24} mb="xl" noWrap>
          <Item 
            name={projectMeta?.name || projectName}
            label={projectMeta?.short_description}
            image={projectMeta?.image}
            large
          />
          <Actions actions={actions} />
        </Group>
        <Grid>
          { (!showInfo || !infoOpened) &&
            <Grid.Col xl={8}>
              <Tabs defaultValue="readme">
                <TabsListCard>
                  <Tabs.Tab value="readme">Readme</Tabs.Tab>
                  <Tabs.Tab value="versions">Versions</Tabs.Tab>
                  <Tabs.Tab value="activity">Activity</Tabs.Tab>
                  <Tabs.Tab value="members">Members</Tabs.Tab>
                </TabsListCard>
                <Tabs.Panel value="readme">
                  <Stack spacing={24}>
                    { (projectMeta?.gallery && projectMeta?.gallery?.length !== 0) &&
                      <Gallery assets={projectMeta?.gallery} />
                    }
                    <Card>                
                      <Markdown>
                        {projectMeta?.description}
                      </Markdown>
                    </Card>
                  </Stack>
                </Tabs.Panel>
                <Tabs.Panel value="versions">
                  <Card>
                    <List>
                      {releases.map((release: any, index: number) => 
                        <Group key={index} position="apart">
                          <Text>{release.name}</Text>
                          <a target="_blank" href={release.metaURI} rel="noreferrer">view metadata</a>
                        </Group>,
                      )}
                    </List>
                  </Card>
                </Tabs.Panel>
                <Tabs.Panel value="activity">
                  <Card>
                    <List>
                      {logs.map((log: any, index: number) => 
                        <Activity key={index} {...log} />,
                      )}
                    </List>
                  </Card>
                </Tabs.Panel>
                <Tabs.Panel value="members">
                  <Card>
                    <List>
                      <MemberList
                        label="Account Admin"
                        members={accountMembers.map((member: any) => member.id)}
                      />
                      <MemberList
                        label="Project Admin"
                        members={projectMembers.map((member: any) => member.id)}
                      />
                    </List>
                  </Card>
                </Tabs.Panel>
              </Tabs>
            </Grid.Col>
          }
          { (!showInfo || infoOpened) &&
            <Grid.Col xl={4}>
              <Stack spacing={24}>
                <Card>
                  <Stack spacing={24}>
                    <Title order={5}>Project Info</Title>
                    <List>
                      {/* <Group position="apart">
                        <Text>Downloads</Text>
                        <Text>0</Text>
                      </Group> */}
                      <Group position="apart">
                        <Text>Members</Text>
                        <MemberStack 
                          size={28} 
                          members={members.map(member => member.id)} 
                        />
                      </Group>
                      <Group position="apart">
                        <Text>Version</Text>
                        <Text>{latestRelease?.name}</Text>
                      </Group>
                      <Group position="apart">
                        <Text>Platforms</Text>
                        <div style={{ display: 'flex' }}>
                          {Object.keys(platforms)?.map((platform:string) => (
                            <>
                              {platforms[platform].enabled &&
                                <Tooltip label={platform}>
                                  {/* requires wrapping div */}
                                  <div >
                                    {platforms[platform]?.icon}
                                  </div>
                                </Tooltip>
                              }
                            </>
                          ))}
                        </div>
                      </Group>
                      {projectMeta?.external_url &&
                        <Group position="apart">
                          <Text>Website</Text>
                          <Anchor href={projectMeta?.external_url ?? ''}>
                            {projectMeta?.external_url}
                          </Anchor>
                        </Group>
                      }
                    </List>
                  </Stack>
                </Card>
                <Card>
                  <Stack spacing={24}>
                    <Title order={5}>Recent Activity</Title>
                    <List>
                      {logs.slice(0, 4).map((log: any, index: number) => 
                        <Activity key={index} {...log} />,
                      )}
                    </List>
                  </Stack>
                </Card>
              </Stack>
            </Grid.Col>
          }
        </Grid>
      </div>
    </Layout>
  );
};

export default ProjectPage;<|MERGE_RESOLUTION|>--- conflicted
+++ resolved
@@ -6,14 +6,13 @@
 import * as Icon from 'tabler-icons-react';
 import { useQuery } from '@apollo/client';
 import { useMediaQuery } from '@mantine/hooks';
+import { sendStats } from '@valist/sdk';
 import { Layout } from '@/components/Layout';
 import { ValistContext } from '@/components/ValistProvider';
 import { Activity } from '@/components/Activity';
-<<<<<<< HEAD
 import { DonationModal } from '@/components/DonationModal';
-=======
 import { getChainId } from '@/utils/config';
->>>>>>> 93d1e2e4
+import { DonationModal } from '@/components/DonationModal';
 import query from '@/graphql/ProjectPage.graphql';
 
 import {
@@ -43,18 +42,8 @@
   Grid,
   Tooltip,
 } from '@mantine/core';
-<<<<<<< HEAD
-=======
-import { checkIsElectron, getApps, install, launch } from '@/components/Electron';
-import { DonationModal } from '@/components/DonationModal';
-import { sendStats } from '@valist/sdk';
-
-declare global {
-  interface Window {
-      valist: any;
-  }
-}
->>>>>>> 93d1e2e4
+
+
 
 const ProjectPage: NextPage = () => {
   const chainId = getChainId();
@@ -147,26 +136,8 @@
     {
       label: 'Launch',
       icon: Icon.Rocket,
-<<<<<<< HEAD
       href: launchUrl ?? '',
       target: '_blank',
-=======
-      action: () => launch(data?.project, projectMeta?.type, releaseMeta?.external_url, valist),
-      variant: 'primary',
-    });
-  } else if(projectMeta){
-    rightActions.push({
-      label: (projectMeta.type === 'native' || projectMeta.type === 'web') ? 'Launch' : 'Download',
-      icon: Icon.Rocket,
-      action: async () => {
-        if (projectMeta?.prompt_donation) {
-          setDonationOpen(true);
-        } else {
-          window.open(releaseMeta?.external_url);
-          await sendStats(`${accountName}/${projectName}/${latestRelease?.name}`);
-        }
-      },
->>>>>>> 93d1e2e4
       variant: 'primary',
       hide: !(isPriced && balance === 0),
       side: 'right',
