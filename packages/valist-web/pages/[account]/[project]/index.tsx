--- conflicted
+++ resolved
@@ -43,8 +43,6 @@
 } from '@mantine/core';
 import { isReleaseMetaV2, platformNames, ProjectMeta, ReleaseMeta, ReleaseMetaV1, SupportedPlatform, supportedPlatforms } from '@valist/sdk';
 
-<<<<<<< HEAD
-=======
 const platformIcons: Record<SupportedPlatform , JSX.Element> = {
   'web': <Icon.World />,
   'darwin_amd64': <Icon.BrandApple />,
@@ -55,7 +53,6 @@
   'windows_amd64': <Icon.BrandWindows />,
 };
 
->>>>>>> 6aa11b89
 const ProjectPage: NextPage = () => {
   const chainId = getChainId();
   const { address } = useAccount();
