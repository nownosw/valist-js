import { useQuery } from "@apollo/client";
import { useRouter } from "next/router";
import { useContext, useEffect, useState } from "react";
import { useDispatch } from "react-redux";
import Layout from "../../../components/Layouts/Main";
import { BigNumberish, ethers } from "ethers";
import ProjectActions from "../../../features/projects/ProjectActions";
import { PROJECT_PROFILE_QUERY } from "../../../utils/Apollo/queries";
import { Member, Release } from "../../../utils/Apollo/types";
import { ProjectMeta, ReleaseMeta } from "../../../utils/Valist/types";
import parseError from "../../../utils/Errors";
import LogCard from "../../../features/logs/LogCard";
import { getProjectID } from "../../../utils/Valist";
import { dismiss, notify } from "../../../utils/Notifications";
import ValistContext from "../../../features/valist/ValistContext";
import { useAppSelector } from "../../../app/hooks";
import { selectAddress } from "../../../features/accounts/accountsSlice";
import ProjectProfileCard from "../../../features/projects/ProjectProfileCard";
import ProjectMetaCard from "../../../features/projects/ProjectMetaCard";
import ProjectContent from "../../../features/projects/ProjectProfileContent";
import ProjectProfileCardActions from "../../../features/projects/ProjectProfileCardActions";

export default function ProjectPage():JSX.Element {
  const router = useRouter();
  const teamName = `${router.query.teamName}`;
  const projectName = `${router.query.projectName}`;
  const valistCtx = useContext(ValistContext);
  const address = useAppSelector(selectAddress);
  const dispatch = useDispatch();
  const [projectID, setProjectID] = useState<string>('');
  const { data, loading, error } = useQuery(PROJECT_PROFILE_QUERY, {
    variables: { project: projectID },
  });
  const [version, setVersion] = useState<string>('');
  const [view, setView] = useState<string>('Readme');
  const [licensePrice, setLicensePrice] = useState<BigNumberish | null>(null);
  const [projectMeta, setProjectMeta] = useState<ProjectMeta>({
    image: '',
    name: 'loading',
    description: '# Not Found',
    external_url: '',
  });
  const [members, setMembers] = useState<Member[]>([]);
  const [releases, setReleases] = useState<Release[]>([]);
  const [releaseMeta, setReleaseMeta] = useState<ReleaseMeta>({
    image: '',
    name: 'loading',
    description: '# Readme Not Found',
    external_url: '',
  });
  const [licenseBalance, setLicenseBalance] = useState<Number>(0);
  const tabs = [
    {
      text: 'Readme',
      disabled: false,
    },
    {
      text: 'Versions',
      disabled: false,
    },
    {
      text: 'Activity',
      disabled: false,
    },
    {
      text: 'Members',
      disabled: false,
    },
  ];

  useEffect(() => {
    const _getProjectID = async () => {
      if (teamName !== 'undefined') {
        try {
<<<<<<< HEAD
          const _projectID = getProjectID(teamName, projectName);
          setProjectID(_projectID);
=======
          const teamID = await valistCtx.getTeamID(teamName);
          const _projectID = await valistCtx.getProjectID(teamID, projectName);
          setProjectID(_projectID.toHexString());
>>>>>>> 941f2454
        } catch(err) {
          notify('error', String(err));
          console.log("Failed to fetch projectID.", err);
        }
      }
    };
    _getProjectID();
  }, [teamName, projectName]);

  useEffect(() => {
    const fetchReleaseMeta = async (release: Release) => {
      try {
        if (release?.metaURI && release?.metaURI !== '') {
          const metaJson = await fetch(release.metaURI).then(res => res.json());

          setReleaseMeta(metaJson);
        }
      } catch(err) {
        notify('error', String(err));
        console.log("Failed to fetch release metadata.", err);
      }
    };
  
    const fetchProjectMeta = async (metaURI: string) => {
      try {
        const projectJson = await fetch(metaURI).then(res => res.json());
        setProjectMeta(projectJson);
      } catch(err) {
        notify('error', String(err));
        console.log("Failed to fetch project metadata.", err);
      }
    };

    if (data?.projects[0]) {
      setMembers(data?.projects[0]?.members);
      setReleases(data?.projects[0]?.releases);
      setVersion(data?.projects[0]?.releases[0]?.name);
      fetchReleaseMeta(data?.projects[0]?.releases[0]);

      if (data?.projects[0]?.metaURI !== '') {
        fetchProjectMeta(data?.projects[0]?.metaURI);
      }
    }
  }, [data]);

  useEffect(() => {
    (async () => {
      if (releaseMeta.licenses && releaseMeta.licenses[0]) {
        const licenseName = releaseMeta.licenses[0];
        const licenseID = await valistCtx.getLicenseID(projectID, licenseName);
        const price = await valistCtx.getLicensePrice(teamName, projectName, licenseName);
        setLicensePrice(ethers.utils.formatEther(price));
<<<<<<< HEAD

        // @ts-ignore @TODO expose from SDK interface
        let balance = await valistCtx.contract.license.balanceOf(
          address, licenseID,
        );

        setLicenseBalance(Number(balance));
      }
    })();
  }, [address, projectID, releaseMeta.licenses, valistCtx.contract]);
=======
        const balance = await valistCtx.getLicenseBalance(accountCtx.address, licenseID);
        setLicenseBalance(balance.toNumber());
      }
    })();
  }, [accountCtx.address, projectName, teamName, projectID, releaseMeta.licenses, valistCtx]);
>>>>>>> 941f2454

  const mintLicense = async () => {
    if (releaseMeta.licenses && releaseMeta.licenses[0] && address !== '0x0') {
      let toastID = '';
      try {
        const transaction = await valistCtx.mintLicense(
          teamName,
          projectName,
          releaseMeta.licenses[0],
          address,
        );
<<<<<<< HEAD
        toastID = notify('transaction', transaction.hash());
=======
        toastID = accountCtx.notify('transaction', transaction.hash);
>>>>>>> 941f2454
        await transaction.wait();
        dismiss(toastID);
        notify('success');
      } catch (err: any) {
        dismiss(toastID);
        notify('error', parseError(err));
      }
    }
  };
 
  return (
    <Layout title="Valist | Project">
      <div className="grid grid-cols-1 gap-4 items-start lg:grid-cols-6 lg:gap-8">
        <div className="grid grid-cols-1 gap-4 lg:col-span-4">
          <ProjectProfileCard
            view={view}
            setView={setView}
            tabs={tabs}
            teamName={teamName}
            projectName={projectName} 
            projectImg={projectMeta.image ? projectMeta.image : '' }
          />
          <ProjectContent
            projectName={projectName}
            projectReleases={releases}
            projectMeta={projectMeta}
            releaseMeta={releaseMeta}
            view={view}
            teamName={teamName}
            members={members} />
        </div>
        <div className="grid grid-cols-1 gap-4 lg:col-span-2">
          <ProjectActions
            teamName={teamName}
            projectName={projectName}
            showAll={false}
            releases={releases}
            releaseMeta={releaseMeta}
            licensePrice={licensePrice}
            mintLicense={mintLicense} 
            licenseBalance={licenseBalance}         
          />
          <ProjectProfileCardActions accountName={teamName} projectName={projectName} />
          <ProjectMetaCard
            version={version} 
            teamName={teamName}
            donate={() => {}}
            memberCount={members.length}
            projectName={projectName} 
            projectMeta={projectMeta}
          />
          <LogCard team={teamName} project={projectName} />
        </div>
      </div>
    </Layout>
  );
}<|MERGE_RESOLUTION|>--- conflicted
+++ resolved
@@ -1,7 +1,6 @@
 import { useQuery } from "@apollo/client";
 import { useRouter } from "next/router";
 import { useContext, useEffect, useState } from "react";
-import { useDispatch } from "react-redux";
 import Layout from "../../../components/Layouts/Main";
 import { BigNumberish, ethers } from "ethers";
 import ProjectActions from "../../../features/projects/ProjectActions";
@@ -26,7 +25,6 @@
   const projectName = `${router.query.projectName}`;
   const valistCtx = useContext(ValistContext);
   const address = useAppSelector(selectAddress);
-  const dispatch = useDispatch();
   const [projectID, setProjectID] = useState<string>('');
   const { data, loading, error } = useQuery(PROJECT_PROFILE_QUERY, {
     variables: { project: projectID },
@@ -72,14 +70,8 @@
     const _getProjectID = async () => {
       if (teamName !== 'undefined') {
         try {
-<<<<<<< HEAD
           const _projectID = getProjectID(teamName, projectName);
           setProjectID(_projectID);
-=======
-          const teamID = await valistCtx.getTeamID(teamName);
-          const _projectID = await valistCtx.getProjectID(teamID, projectName);
-          setProjectID(_projectID.toHexString());
->>>>>>> 941f2454
         } catch(err) {
           notify('error', String(err));
           console.log("Failed to fetch projectID.", err);
@@ -132,24 +124,16 @@
         const licenseID = await valistCtx.getLicenseID(projectID, licenseName);
         const price = await valistCtx.getLicensePrice(teamName, projectName, licenseName);
         setLicensePrice(ethers.utils.formatEther(price));
-<<<<<<< HEAD
 
         // @ts-ignore @TODO expose from SDK interface
-        let balance = await valistCtx.contract.license.balanceOf(
+        let balance = await valistCtx.license.balanceOf(
           address, licenseID,
         );
 
         setLicenseBalance(Number(balance));
       }
     })();
-  }, [address, projectID, releaseMeta.licenses, valistCtx.contract]);
-=======
-        const balance = await valistCtx.getLicenseBalance(accountCtx.address, licenseID);
-        setLicenseBalance(balance.toNumber());
-      }
-    })();
-  }, [accountCtx.address, projectName, teamName, projectID, releaseMeta.licenses, valistCtx]);
->>>>>>> 941f2454
+  }, [address, projectID, releaseMeta.licenses]);
 
   const mintLicense = async () => {
     if (releaseMeta.licenses && releaseMeta.licenses[0] && address !== '0x0') {
@@ -161,11 +145,7 @@
           releaseMeta.licenses[0],
           address,
         );
-<<<<<<< HEAD
-        toastID = notify('transaction', transaction.hash());
-=======
-        toastID = accountCtx.notify('transaction', transaction.hash);
->>>>>>> 941f2454
+        toastID = notify('transaction', transaction.hash);
         await transaction.wait();
         dismiss(toastID);
         notify('success');
