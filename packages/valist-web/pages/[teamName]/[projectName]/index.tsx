--- conflicted
+++ resolved
@@ -72,14 +72,8 @@
     const _getProjectID = async () => {
       if (teamName !== 'undefined') {
         try {
-<<<<<<< HEAD
-          const teamID = await valistCtx.getTeamID(teamName);
-          const _projectID = await valistCtx.getProjectID(teamID, projectName);
-          setProjectID(_projectID.toHexString());
-=======
           const _projectID = getProjectID(teamName, projectName);
           setProjectID(_projectID);
->>>>>>> 72fc1af9
         } catch(err) {
           notify('error', String(err));
           console.log("Failed to fetch projectID.", err);
@@ -132,13 +126,6 @@
         const licenseID = await valistCtx.getLicenseID(projectID, licenseName);
         const price = await valistCtx.getLicensePrice(teamName, projectName, licenseName);
         setLicensePrice(ethers.utils.formatEther(price));
-<<<<<<< HEAD
-        const balance = await valistCtx.getLicenseBalance(accountCtx.address, licenseID);
-        setLicenseBalance(balance.toNumber());
-      }
-    })();
-  }, [accountCtx.address, projectName, teamName, projectID, releaseMeta.licenses, valistCtx]);
-=======
 
         // @ts-ignore @TODO expose from SDK interface
         let balance = await valistCtx.license.balanceOf(
@@ -161,7 +148,6 @@
        }
     }
   }, [accounts, projectName, teamName]);
->>>>>>> 72fc1af9
 
   const mintLicense = async () => {
     if (releaseMeta.licenses && releaseMeta.licenses[0] && address !== '0x0') {
@@ -173,11 +159,7 @@
           releaseMeta.licenses[0],
           address,
         );
-<<<<<<< HEAD
-        toastID = accountCtx.notify('transaction', transaction.hash);
-=======
         toastID = notify('transaction', transaction.hash);
->>>>>>> 72fc1af9
         await transaction.wait();
         dismiss(toastID);
         notify('success');
