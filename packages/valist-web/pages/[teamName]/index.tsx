--- conflicted
+++ resolved
@@ -9,12 +9,9 @@
 import { Project } from '../../utils/Apollo/types';
 import { TeamMeta } from '../../utils/Valist/types';
 import ValistContext from '../../components/Valist/ValistContext';
-<<<<<<< HEAD
 import config from 'next/config';
-=======
 import LogCard from '../../components/Logs/LogCard';
 import LogTable from '../../components/Logs/LogTable';
->>>>>>> 60853c64
 
 type TeamMember = {
   id: string
@@ -61,22 +58,19 @@
             teamImage={publicRuntimeConfig.IPFS_GATEWAY + '/ipfs/' + (meta.image || 'QmfPeC65TKPbA3dxE314Boh82LX5NpkcrPXonCxUuKh6vr')}
             meta={meta} tabs={['Projects']}          
           />
-<<<<<<< HEAD
           <TeamProjectList 
             projects={projects} 
             linksDisbaled={false}          
           />
-=======
-          {view === 'Projects' && <TeamProjectList projects={projects} />}
-          {view === 'Logs' && <LogTable team={teamName} />}
->>>>>>> 60853c64
+          {view === 'Projects' && <TeamProjectList projects={projects} linksDisbaled={false} />}
+          {view === 'Logs' && <LogTable team={teamName} project={''} address={''} />}
         </div>
         <div className="grid grid-cols-1 gap-4 lg:col-span-2">
           <TeamMemberList 
             teamMembers={members} 
             teamName={teamName}          
           />
-          <LogCard team={teamName} />
+          <LogCard team={teamName} project={''} address={''} />
         </div>
       </div> 
     </Layout>
