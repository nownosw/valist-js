--- conflicted
+++ resolved
@@ -19,7 +19,6 @@
 
 function ValistApp({ Component, pageProps }: AppProps) {
   const { publicRuntimeConfig } = getConfig();
-<<<<<<< HEAD
   const [provider, setProvider] = useState<ValistProvider>(defaultProvider);
   const [valistClient, setValistClient] = useState<Client>(createValistClient(
     publicRuntimeConfig.CHAIN_ID,
@@ -28,26 +27,6 @@
     publicRuntimeConfig.IPFS_GATEWAY,
     provider
   ));
-=======
-  const [provider, setProvider] = useState<ValistProvider>(
-    new ethers.providers.JsonRpcProvider(
-      publicRuntimeConfig.WEB3_PROVIDER,
-    ),
-  );
-  const [valistClient, setValistClient] = useState<Client>(
-    new Client(
-      new Contract.EVM(
-        { 
-          valistAddress: valistAddresses[publicRuntimeConfig.CHAIN_ID],
-          licenseAddress: licenseAddresses[publicRuntimeConfig.CHAIN_ID],
-          metaTx: (publicRuntimeConfig.METATX_ENABLED as boolean) , 
-        },
-        provider,
-      ),
-      new Storage.Pinata(publicRuntimeConfig.PINATA_JWT, publicRuntimeConfig.IPFS_GATEWAY),
-    ),
-  );
->>>>>>> a926d82f
   const [magic, setMagic] = useState<Magic | null>(null);
   const [address, setAddress] = useState<string>('0x0');
   const [loginType, setLoginType] = useState<LoginType>('readOnly');
@@ -141,7 +120,6 @@
   }, []);
 
   useEffect(() => {
-<<<<<<< HEAD
     setValistClient(createValistClient(
       publicRuntimeConfig.CHAIN_ID,
       publicRuntimeConfig.METATX_ENABLED,
@@ -150,30 +128,6 @@
       provider
     ));
   }, [provider, publicRuntimeConfig.CHAIN_ID, publicRuntimeConfig.IPFS_HOST, publicRuntimeConfig.METATX_ENABLED]);
-=======
-    setValistClient(
-      new Client(
-        new Contract.EVM(
-          { 
-            valistAddress: valistAddresses[publicRuntimeConfig.CHAIN_ID],
-            licenseAddress: licenseAddresses[publicRuntimeConfig.CHAIN_ID],
-            metaTx: (publicRuntimeConfig.METATX_ENABLED as boolean) , 
-          },
-          provider,
-        ),
-        new Storage.Pinata(publicRuntimeConfig.PINATA_JWT, publicRuntimeConfig.IPFS_GATEWAY),
-      ),
-    );
-  },
-    [
-      provider,
-      publicRuntimeConfig.CHAIN_ID,
-      publicRuntimeConfig.PINATA_JWT,
-      publicRuntimeConfig.IPFS_GATEWAY,
-      publicRuntimeConfig.METATX_ENABLED,
-    ],
-  );
->>>>>>> a926d82f
 
   useEffect(() => {
     // @ts-ignore
