import '../styles/globals.css';
import type { AppProps } from 'next/app';
import getConfig from 'next/config';
import React, { useEffect, useState } from 'react';
import { Client, Contract, Storage, deployedAddresses } from '@valist/sdk';
import { ethers, Signer } from 'ethers';
import { ApolloProvider } from '@apollo/client';
import { Magic } from 'magic-sdk';
import { create as createIPFS } from "ipfs-http-client";

import AccountContext from '../components/Accounts/AccountContext';
import ValistContext from '../components/Valist/ValistContext';
import { LoginType, ValistProvider } from '../utils/Account/types';
import { login, onAccountChanged } from '../utils/Account/index';
import LoginForm from '../components/Accounts/LoginForm';
import { newMagic } from '../utils/Providers';
import client from "../utils/Apollo/client";

function ValistApp({ Component, pageProps }: AppProps) {
  const { publicRuntimeConfig } = getConfig();
  const [provider, setProvider] = useState<ValistProvider>(
    new ethers.providers.JsonRpcProvider(
      publicRuntimeConfig.WEB3_PROVIDER,
    ),
  );
  const [valistClient, setValistClient] = useState<Client>(
    new Client(
      new Contract.EVM(
        deployedAddresses[publicRuntimeConfig.CHAIN_ID], 
        new ethers.VoidSigner(ethers.constants.AddressZero, provider),
      ),
      new Storage.IPFS(
        createIPFS(publicRuntimeConfig.IPFS_HOST)
      ),
    )
  );
  const [magic, setMagic] = useState<Magic | null>(null);
  const [address, setAddress] = useState<string>('0x0');
  const [loginType, setLoginType] = useState<LoginType>('readOnly');
  const [showLogin, setShowLogin] = useState(false);

  const accountState = {
    magic,
    address,
    loginType,
    setLoginType,
    setShowLogin,
    setAddress,
    setMagic,
  };

  const valistState = {
<<<<<<< HEAD
    valist: new Client(
      new Contract.EVM(
        deployedAddresses[publicRuntimeConfig.CHAIN_ID],
        provider,
      ),
      new Storage.IPFS(
        createIPFS(publicRuntimeConfig.IPFS_HOST)
      ),
    ),
=======
    valist: valistClient,
>>>>>>> 1d932c49
    ipfsGateway: publicRuntimeConfig.IPFS_GATEWAY,
  }

  useEffect(() => {
    setMagic(newMagic());
  }, [setMagic]);

  useEffect(() => {
    const _loginType = (localStorage.getItem('loginType') as LoginType) || 'readOnly';
  
    login(_loginType, setLoginType, setProvider, setAddress, setMagic, '');
    onAccountChanged(setLoginType, setProvider, setAddress, '');
  }, []);

  useEffect(() => {
    setValistClient(
      new Client(
        new Contract.EVM(
          deployedAddresses[publicRuntimeConfig.CHAIN_ID], 
          provider.getSigner(),
        ),
        new Storage.IPFS(
          createIPFS(publicRuntimeConfig.IPFS_HOST)
        ),
      ),
    );
  }, [provider]);

  useEffect(() => {
    window.valist = valistClient;
  }, [valistClient])

  useEffect(() => console.log("Address:", address), [address]);

  return (
    <ApolloProvider client={client}>
      <AccountContext.Provider value={accountState}>
        <ValistContext.Provider value={valistState}>
          <Component {...pageProps} />
          {showLogin && <LoginForm 
            setProvider={setProvider}
            setAddress={setAddress}
          />}
        </ValistContext.Provider>
      </AccountContext.Provider>
    </ApolloProvider>
  );
}

export default ValistApp;<|MERGE_RESOLUTION|>--- conflicted
+++ resolved
@@ -50,19 +50,7 @@
   };
 
   const valistState = {
-<<<<<<< HEAD
-    valist: new Client(
-      new Contract.EVM(
-        deployedAddresses[publicRuntimeConfig.CHAIN_ID],
-        provider,
-      ),
-      new Storage.IPFS(
-        createIPFS(publicRuntimeConfig.IPFS_HOST)
-      ),
-    ),
-=======
     valist: valistClient,
->>>>>>> 1d932c49
     ipfsGateway: publicRuntimeConfig.IPFS_GATEWAY,
   }
 
