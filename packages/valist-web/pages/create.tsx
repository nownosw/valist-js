--- conflicted
+++ resolved
@@ -16,11 +16,7 @@
 import { USER_TEAMS } from '../utils/Apollo/queries';
 import CreateLicenseForm from '../components/Publishing/CreateLicenseForm';
 import LicensePreview from '../components/Publishing/LicensePreview';
-<<<<<<< HEAD
 import { ReleaseMeta, LicenseMeta } from '@valist/sdk';
-=======
-import { ProjectMeta, ReleaseMeta, ArtifactMeta, LicenseMeta } from '@valist/sdk';
->>>>>>> a926d82f
 import { BigNumberish } from 'ethers';
 import parseError from '../utils/Errors';
 
@@ -219,12 +215,7 @@
     let imgURL = "";
 
     if (teamImage) {
-<<<<<<< HEAD
-      const imgURL = await valistCtx.storage.writeFile(teamImage);
-=======
-      const imgCID = await valistCtx.valist.storage.writeFile(teamImage);
-      imgURL = `${publicRuntimeConfig.IPFS_GATEWAY}${imgCID}`;
->>>>>>> a926d82f
+      imgURL = await valistCtx.storage.writeFile(teamImage);
     }
 
     const meta = {
@@ -267,12 +258,7 @@
     let imgURL = "";
 
     if (projectImage) {
-<<<<<<< HEAD
-      const imgURL = await valistCtx.storage.writeFile(projectImage);
-=======
-      const imgCID = await valistCtx.valist.storage.writeFile(projectImage);
-      imgURL = `${publicRuntimeConfig.IPFS_GATEWAY}${imgCID}`;
->>>>>>> a926d82f
+      imgURL = await valistCtx.storage.writeFile(projectImage);
     }
 
     const project = new ProjectMeta;
@@ -315,12 +301,7 @@
     let imgURL = "";
 
     if (releaseImage) {
-<<<<<<< HEAD
-      const imgURL = await valistCtx.storage.writeFile(releaseImage);
-=======
-      const imgCID = await valistCtx.valist.storage.writeFile(releaseImage);
-      imgURL = `${publicRuntimeConfig.IPFS_GATEWAY}${imgCID}`;
->>>>>>> a926d82f
+      imgURL = await valistCtx.storage.writeFile(releaseImage);
     }
 
     const release = new ReleaseMeta();
@@ -328,21 +309,7 @@
 		release.name = releaseName;
 		release.description = releaseDescription;
     release.licenses = releaseLicense;
-<<<<<<< HEAD
     release.external_url = await valistCtx.storage.writeFolder(releaseFiles);
-=======
-		release.artifacts = new Map<string, ArtifactMeta>();
-
-    if (releaseFiles) {
-      for (let i = 0; i < Object.keys(releaseFiles).length; i++) {
-        const artifactCID = await valistCtx.valist.storage.writeFile(releaseFiles[i]);
-        const artifact = new ArtifactMeta();
-        artifact.provider = artifactCID;
-
-        release.artifacts.set(releaseArchs[i], artifact);
-      }
-    }
->>>>>>> a926d82f
 
     console.log("Release Team", releaseTeam);
     console.log("Release Project", releaseProject);
@@ -377,12 +344,7 @@
     let imgURL = "";
 
     if (licenseImage) {
-<<<<<<< HEAD
-      const imgURL = await valistCtx.storage.writeFile(licenseImage);
-=======
-      const imgCID = await valistCtx.valist.storage.writeFile(licenseImage);
-      imgURL = `${publicRuntimeConfig.IPFS_GATEWAY}${imgCID}`;
->>>>>>> a926d82f
+      imgURL = await valistCtx.storage.writeFile(licenseImage);
     }
 
     const license = new LicenseMeta();
