--- conflicted
+++ resolved
@@ -26,10 +26,6 @@
   return new Magic('pk_live_631BA2340BB9ACD8', { network: customNodeOptions });
 };
 
-<<<<<<< HEAD
-const { publicRuntimeConfig } = getConfig();
-=======
->>>>>>> f103c321
 export const defaultProvider = new ethers.providers.JsonRpcProvider(publicRuntimeConfig.WEB3_PROVIDER);
 
 export const addressFromProvider = async (provider: Web3Provider) => {
