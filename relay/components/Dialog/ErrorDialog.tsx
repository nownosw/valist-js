interface ErrorDialogProps {
  error: Error,
  close?: () => void
}

<<<<<<< HEAD
export default function ErrorDialog(props: ErrorDialogProps): JSX.Element {
=======
const RPC_ERROR = 'Internal JSON-RPC error.\n';

export default function ErrorDialog(props: ErrorDialogProps): JSX.Element {
  const parseRPCError = (err: string) => {
    try {
      const { message } = JSON.parse(err);
      return message;
    } catch (e) {
      return err;
    }
  };

  const parseError = (err: Error) => {
    // TODO include other types here
    if (err.message.startsWith(RPC_ERROR)) {
      return parseRPCError(err.message.substring(RPC_ERROR.length));
    }

    // rethrow error for sentry user dialog
    throw err;
  };

>>>>>>> ea644b83
  return (
    <div className="fixed z-10 inset-0 overflow-y-auto" aria-labelledby="modal-title" role="dialog" aria-modal="true">
      <div className="flex items-end justify-center min-h-screen pt-4 px-4 pb-20 text-center sm:block sm:p-0">
        <div className="fixed inset-0 bg-gray-500 bg-opacity-75 transition-opacity" aria-hidden="true"></div>
        <span className="hidden sm:inline-block sm:align-middle sm:h-screen" aria-hidden="true">&#8203;</span>
        <div className="inline-block align-bottom bg-white rounded-lg px-4 pt-5 pb-4 text-left overflow-hidden shadow-xl
        transform transition-all sm:my-8 sm:align-middle sm:max-w-lg sm:w-full sm:p-6">
          <div className="hidden sm:block absolute top-0 right-0 pt-4 pr-4">
            <button type="button" onClick={props.close}
            className="bg-white rounded-md text-gray-400 hover:text-gray-500 focus:outline-none focus:ring-2
            focus:ring-offset-2 focus:ring-indigo-500">
              <span className="sr-only">Close</span>
              <svg className="h-6 w-6" xmlns="http://www.w3.org/2000/svg" fill="none" viewBox="0 0 24 24"
              stroke="currentColor" aria-hidden="true">
                <path strokeLinecap="round" strokeLinejoin="round" strokeWidth="2" d="M6 18L18 6M6 6l12 12" />
              </svg>
            </button>
          </div>
          <div className="sm:flex sm:items-start">
            <div className="mx-auto flex-shrink-0 flex items-center justify-center h-12 w-12 rounded-full bg-red-100
            sm:mx-0 sm:h-10 sm:w-10">
              <svg className="h-6 w-6 text-red-600" xmlns="http://www.w3.org/2000/svg" fill="none" viewBox="0 0 24 24"
              stroke="currentColor" aria-hidden="true">
                <path strokeLinecap="round" strokeLinejoin="round" strokeWidth="2"
                d="M12 9v2m0 4h.01m-6.938 4h13.856c1.54 0 2.502-1.667 1.732-3L13.732 4c-.77-1.333-2.694-1.333-3.464
                0L3.34 16c-.77 1.333.192 3 1.732 3z" />
              </svg>
            </div>
            <div className="mt-3 text-center sm:mt-0 sm:ml-4 sm:text-left">
              <h3 className="text-lg leading-6 font-medium text-gray-900" id="modal-title">
                Something went wrong
              </h3>
              <div className="mt-2">
                <p className="text-sm text-gray-500">
<<<<<<< HEAD
                  { props.error.message }
=======
                  { parseError(props.error) }
>>>>>>> ea644b83
                </p>
              </div>
            </div>
          </div>
          <div className="mt-5 sm:mt-4 sm:flex sm:flex-row-reverse">
            <button type="button" onClick={props.close}
            className="mt-3 w-full inline-flex justify-center rounded-md border border-gray-300
            shadow-sm px-4 py-2 bg-white text-base font-medium text-gray-700 hover:text-gray-500 focus:outline-none
            focus:ring-2 focus:ring-offset-2 focus:ring-indigo-500 sm:mt-0 sm:w-auto sm:text-sm">
              Close
            </button>
          </div>
        </div>
      </div>
    </div>
  );
}<|MERGE_RESOLUTION|>--- conflicted
+++ resolved
@@ -3,9 +3,6 @@
   close?: () => void
 }
 
-<<<<<<< HEAD
-export default function ErrorDialog(props: ErrorDialogProps): JSX.Element {
-=======
 const RPC_ERROR = 'Internal JSON-RPC error.\n';
 
 export default function ErrorDialog(props: ErrorDialogProps): JSX.Element {
@@ -28,7 +25,6 @@
     throw err;
   };
 
->>>>>>> ea644b83
   return (
     <div className="fixed z-10 inset-0 overflow-y-auto" aria-labelledby="modal-title" role="dialog" aria-modal="true">
       <div className="flex items-end justify-center min-h-screen pt-4 px-4 pb-20 text-center sm:block sm:p-0">
@@ -63,11 +59,7 @@
               </h3>
               <div className="mt-2">
                 <p className="text-sm text-gray-500">
-<<<<<<< HEAD
-                  { props.error.message }
-=======
                   { parseError(props.error) }
->>>>>>> ea644b83
                 </p>
               </div>
             </div>
