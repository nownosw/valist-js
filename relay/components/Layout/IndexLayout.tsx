--- conflicted
+++ resolved
@@ -1,12 +1,6 @@
 import Head from 'next/head'
 import React, { ReactNode } from 'react'
 import Nav from '../Nav/Nav'
-<<<<<<< HEAD
-=======
-import ProjectList from '../ProjectsList/ProjectsList'
-import ActivityFeed from '../ActivityFeed/ActivityFeed'
-import ProfileSidebar from '../ProfileSidebar/ProfileSidebar'
->>>>>>> ea900a70
 
 type Props = {
     children?: ReactNode
