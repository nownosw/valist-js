--- conflicted
+++ resolved
@@ -14,22 +14,6 @@
   const [repository, setRepository] = useState('');
   const [description, setDescription] = useState('');
 
-<<<<<<< HEAD
-  const createProject = async () => {
-    const repoMeta = {
-      name: projectName,
-      description: projectDescription,
-      projectType,
-      homepage: projectHomepage,
-      repository: projectRepository,
-    };
-
-    try {
-      await valist.createRepository(orgName, projectName, repoMeta);
-      router.push(`/v/${orgName}/${projectName.toLowerCase().replace(shortnameFilterRegex, '')}/publish`);
-    } catch (e) {
-      console.error('Could not create repository', e);
-=======
   const submit = async () => {
     if (name) {
       await props.createRepo(name, {
@@ -37,7 +21,6 @@
       });
     } else {
       alert('Please complete the required fields');
->>>>>>> a96ce7b1
     }
   };
 
