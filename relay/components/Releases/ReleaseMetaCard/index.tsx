import { ProjectType, RepoMeta } from 'valist/dist/types';
import BinaryMeta from './BinaryMeta';
import NpmMeta from './NpmMeta';
import PipMeta from './PipMeta';
import DockerMeta from './DockerMeta';

interface ProjectMetaBarProps {
  orgName: string,
  repoName: string,
  repoMeta: RepoMeta
}

<<<<<<< HEAD
  const projectTypes = {
    binary: BinaryMeta(orgName, repoName, projectMeta),
    node: NpmMeta(orgName, repoName, projectMeta),
    python: PipMeta(orgName, repoName, projectMeta),
    docker: DockerMeta(orgName, repoName, projectMeta),
    go: BinaryMeta(orgName, repoName, projectMeta),
    rust: BinaryMeta(orgName, repoName, projectMeta),
    'c++': BinaryMeta(orgName, repoName, projectMeta),
    static: BinaryMeta(orgName, repoName, projectMeta),
=======
export default function ProjectMetaBar(props: ProjectMetaBarProps): JSX.Element {
  const getProjectType = (projectType: ProjectType) => {
    switch (projectType) {
      case 'node':
        return NpmMeta(props.orgName, props.repoName, props.repoMeta);
      case 'python':
        return PipMeta(props.orgName, props.repoName, props.repoMeta);
      case 'docker':
        return DockerMeta(props.orgName, props.repoName, props.repoMeta);
      default:
        return BinaryMeta(props.orgName, props.repoName, props.repoMeta);
    }
>>>>>>> ea644b83
  };

  return (
      <div className="rounded-lg bg-white overflow-hidden shadow p-6">
        { getProjectType(props.repoMeta.projectType) }
      </div>
  );
}<|MERGE_RESOLUTION|>--- conflicted
+++ resolved
@@ -10,17 +10,6 @@
   repoMeta: RepoMeta
 }
 
-<<<<<<< HEAD
-  const projectTypes = {
-    binary: BinaryMeta(orgName, repoName, projectMeta),
-    node: NpmMeta(orgName, repoName, projectMeta),
-    python: PipMeta(orgName, repoName, projectMeta),
-    docker: DockerMeta(orgName, repoName, projectMeta),
-    go: BinaryMeta(orgName, repoName, projectMeta),
-    rust: BinaryMeta(orgName, repoName, projectMeta),
-    'c++': BinaryMeta(orgName, repoName, projectMeta),
-    static: BinaryMeta(orgName, repoName, projectMeta),
-=======
 export default function ProjectMetaBar(props: ProjectMetaBarProps): JSX.Element {
   const getProjectType = (projectType: ProjectType) => {
     switch (projectType) {
@@ -33,7 +22,6 @@
       default:
         return BinaryMeta(props.orgName, props.repoName, props.repoMeta);
     }
->>>>>>> ea644b83
   };
 
   return (
