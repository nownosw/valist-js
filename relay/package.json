--- conflicted
+++ resolved
@@ -30,10 +30,6 @@
     "autoprefixer": "^10.0.1",
     "next": "^9.5.5",
     "next-on-netlify": "^2.3.1",
-<<<<<<< HEAD
-    "node-sass": "^4.14.1",
-=======
->>>>>>> b54432a9
     "postcss-import": "^12.0.1",
     "react": "^16.12.0",
     "react-dom": "^16.12.0",
